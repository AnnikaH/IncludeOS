--- conflicted
+++ resolved
@@ -36,59 +36,36 @@
   };
 
   struct Node {
-<<<<<<< HEAD
-    Node(node_connect_function_t, pool_signal_t, int idx);
-=======
-    Node(netstack_t& stk, net::Socket a, const pool_signal_t&, bool do_active);
->>>>>>> c63ed143
+    Node(node_connect_function_t, pool_signal_t, bool do_active, int idx);
 
     int  connection_attempts() const noexcept { return this->connecting; }
     int  pool_size() const noexcept { return pool.size(); }
     bool is_active() const noexcept { return active; };
     bool active_check() const noexcept { return do_active_check; }
 
-<<<<<<< HEAD
     void restart_active_check();
-    void perform_active_check();
+    void perform_active_check(int);
     void stop_active_check();
     void connect();
-=======
-    void    restart_active_check();
-    void    perform_active_check(int);
-    void    stop_active_check();
-    void    connect();
->>>>>>> c63ed143
     net::Stream_ptr get_connection();
 
   private:
-<<<<<<< HEAD
     node_connect_function_t m_connect = nullptr;
     pool_signal_t           m_pool_signal = nullptr;
     std::vector<net::Stream_ptr> pool;
     [[maybe_unused]] int m_idx;
-    bool  active = false;
-    int   active_timer = -1;
-    int   connecting = 0;
-=======
-    const pool_signal_t& pool_signal;
-    std::vector<net::Stream_ptr> pool;
-    net::Socket addr;
-    bool        active = false;
-    const bool  do_active_check;
-    signed int  active_timer = -1;
-    signed int  connecting = 0;
->>>>>>> c63ed143
+    bool       active = false;
+    const bool do_active_check;
+    signed int active_timer = -1;
+    signed int connecting = 0;
   };
 
   struct Nodes {
     typedef std::deque<Node> nodevec_t;
     typedef nodevec_t::iterator iterator;
     typedef nodevec_t::const_iterator const_iterator;
-<<<<<<< HEAD
-    Nodes() = default;
-=======
+
     Nodes(bool ac) : do_active_check(ac) {}
->>>>>>> c63ed143
 
     size_t   size() const noexcept;
     const_iterator begin() const;
@@ -125,14 +102,8 @@
   };
 
   struct Balancer {
-<<<<<<< HEAD
-    Balancer();
+    Balancer(bool active_check);
     ~Balancer();
-=======
-    Balancer(netstack_t& in, uint16_t port, netstack_t& out, bool do_ac);
-    Balancer(netstack_t& in, uint16_t port, netstack_t& out, bool do_ac,
-             const std::string& cert, const std::string& key);
->>>>>>> c63ed143
     static Balancer* from_config();
 
     // Frontend/Client-side of the load balancer
@@ -172,10 +143,7 @@
 
   template <typename... Args>
   inline void Nodes::add_node(Args&&... args) {
-<<<<<<< HEAD
-    nodes.emplace_back(std::forward<Args> (args)..., nodes.size());
-=======
-    nodes.emplace_back(std::forward<Args> (args)..., this->do_active_check);
->>>>>>> c63ed143
+    nodes.emplace_back(std::forward<Args> (args)...,
+                       this->do_active_check, nodes.size());
   }
 }