--- conflicted
+++ resolved
@@ -1,13 +1,10 @@
 #pragma once
 #include <net/socket.hpp>
 #include <liveupdate>
-<<<<<<< HEAD
+#include <util/timer.hpp>
 namespace net {
   class Inet;
 }
-=======
-#include <util/timer.hpp>
->>>>>>> 73e5f23a
 
 namespace microLB
 {
@@ -124,14 +121,9 @@
   };
 
   struct Balancer {
-<<<<<<< HEAD
     Balancer(bool active_check);
     ~Balancer();
-=======
-    Balancer(netstack_t& in, uint16_t port, netstack_t& out, bool do_ac = false);
-    Balancer(netstack_t& in, uint16_t port, netstack_t& out,
-             const std::string& cert, const std::string& key, bool do_ac = false);
->>>>>>> 73e5f23a
+
     static Balancer* from_config();
 
     // Frontend/Client-side of the load balancer
