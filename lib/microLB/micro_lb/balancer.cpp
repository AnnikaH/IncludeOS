#include "balancer.hpp"
#include <net/tcp/stream.hpp>
#include <kernel/os.hpp>

#define MAX_OUTGOING_ATTEMPTS    100
// checking if nodes are dead or not
#define ACTIVE_INITIAL_PERIOD     8s
#define ACTIVE_CHECK_PERIOD      30s
// connection attempt timeouts
#define CONNECT_TIMEOUT          10s
#define CONNECT_THROW_PERIOD     20s

#define LB_VERBOSE 0
#if LB_VERBOSE
#define LBOUT(fmt, ...) printf("MICROLB: "); printf(fmt, ##__VA_ARGS__)
#else
#define LBOUT(fmt, ...) /** **/
#endif

using namespace std::chrono;

// NOTE: Do NOT move microLB::Balancer while in operation!
// It uses tons of delegates that capture "this"
namespace microLB
{
  Balancer::Balancer(const bool da) : nodes {da}  {}
  Balancer::~Balancer()
  {
    queue.clear();
    nodes.close_all_sessions();
    if (tls_free) tls_free();
  }
  int Balancer::wait_queue() const {
    return this->queue.size();
  }
  int Balancer::connect_throws() const {
    return this->throw_counter;
  }
  pool_signal_t Balancer::get_pool_signal()
  {
    return {this, &Balancer::handle_queue};
  }
  void Balancer::incoming(net::Stream_ptr conn)
  {
      assert(conn != nullptr);
      queue.emplace_back(std::move(conn));
      LBOUT("Queueing connection (q=%lu)\n", queue.size());
      // IMPORTANT: try to handle queue, in case its ready
      // don't directly call handle_connections() from here!
      this->handle_queue();
  }
  void Balancer::handle_queue()
  {
    // check waitq
    while (nodes.pool_size() > 0 && queue.empty() == false)
    {
      auto& client = queue.front();
      assert(client.conn != nullptr);
      if (client.conn->is_connected()) {
        try {
          // NOTE: explicitly want to copy buffers
          net::Stream_ptr rval =
              nodes.assign(std::move(client.conn));
          if (rval == nullptr) {
            // done with this queue item
            queue.pop_front();
          }
          else {
            // put connection back in queue item
            client.conn = std::move(rval);
          }
        } catch (...) {
          queue.pop_front(); // we have no choice
          throw;
        }
      }
      else {
        queue.pop_front();
      }
    } // waitq check
    // check if we need to create more connections
    this->handle_connections();
  }
  void Balancer::handle_connections()
  {
    LBOUT("Handle_connections. %lu waiting \n", queue.size());
    // stop any rethrow timer since this is a de-facto retry
    if (this->throw_retry_timer != Timers::UNUSED_ID) {
        Timers::stop(this->throw_retry_timer);
        this->throw_retry_timer = Timers::UNUSED_ID;
    }

    // prune dead clients because the "number of clients" is being
    // used in a calculation right after this to determine how many
    // nodes to connect to
    auto new_end = std::remove_if(queue.begin(), queue.end(),
        [](Waiting& client) {
          return client.conn == nullptr || client.conn->is_connected() == false;
        });
    queue.erase(new_end, queue.end());

    // calculating number of connection attempts to create
    int np_connecting = nodes.pool_connecting();
    int estimate = queue.size() - (np_connecting + nodes.pool_size());
    estimate = std::min(estimate, MAX_OUTGOING_ATTEMPTS);
    estimate = std::max(0, estimate - np_connecting);
    // create more outgoing connections
    LBOUT("Estimated connections needed: %d\n", estimate);
    if (estimate > 0)
    {
      try {
        nodes.create_connections(estimate);
      }
      catch (std::exception& e)
      {
        this->throw_counter++;
        // assuming the failure is due to not enough eph. ports
        this->throw_retry_timer = Timers::oneshot(CONNECT_THROW_PERIOD,
        [this] (int) {
            this->throw_retry_timer = Timers::UNUSED_ID;
            this->handle_connections();
        });
      }
    } // estimate
  } // handle_connections()

  Waiting::Waiting(net::Stream_ptr incoming)
    : conn(std::move(incoming)), total(0)
  {
    assert(this->conn != nullptr);
    assert(this->conn->is_connected());

    // Release connection if it closes before it's assigned to a node.
    this->conn->on_close([this](){
        LBOUT("Waiting issuing close\n");
        if (this->conn != nullptr)
          this->conn->reset_callbacks();
        this->conn = nullptr;
      });
  }

  void Nodes::create_connections(int total)
  {
    // temporary iterator
    for (int i = 0; i < total; i++)
    {
      bool dest_found = false;
      // look for next active node up to *size* times
      for (size_t i = 0; i < nodes.size(); i++)
      {
        const int iter = conn_iterator;
        conn_iterator = (conn_iterator + 1) % nodes.size();
        // if the node is active, connect immediately
        auto& dest_node = nodes[iter];
        if (dest_node.is_active()) {
          dest_node.connect();
          dest_found = true;
          break;
        }
      }
      // if no active node found, simply delegate to the next node
      if (dest_found == false)
      {
        // with active-checks we can return here later when we get a connection
        if (this->do_active_check) return;
        const int iter = conn_iterator;
        conn_iterator = (conn_iterator + 1) % nodes.size();
        nodes[iter].connect();
      }
    }
  }
  net::Stream_ptr Nodes::assign(net::Stream_ptr conn)
  {
    for (size_t i = 0; i < nodes.size(); i++)
    {
      auto outgoing = nodes[algo_iterator].get_connection();
      // algorithm here //
      algo_iterator = (algo_iterator + 1) % nodes.size();
      // check if connection was retrieved
      if (outgoing != nullptr)
      {
        assert(outgoing->is_connected());
        LBOUT("Assigning client to node %d (%s)\n",
              algo_iterator, outgoing->to_string().c_str());
        //Should we some way hold track of the session object ?
        auto& session = this->create_session(
              std::move(conn), std::move(outgoing));

        return nullptr;
      }
    }
    return conn;
  }
  size_t Nodes::size() const noexcept {
    return nodes.size();
  }
  Nodes::const_iterator Nodes::begin() const {
    return nodes.cbegin();
  }
  Nodes::const_iterator Nodes::end() const {
    return nodes.cend();
  }
  int Nodes::pool_connecting() const {
    int count = 0;
    for (auto& node : nodes) count += node.connection_attempts();
    return count;
  }
  int Nodes::pool_size() const {
    int count = 0;
    for (auto& node : nodes) count += node.pool_size();
    return count;
  }
  int32_t Nodes::open_sessions() const {
    return session_cnt;
  }
  int64_t Nodes::total_sessions() const {
    return session_total;
  }
  int32_t Nodes::timed_out_sessions() const {
    return 0;
  }
  Session& Nodes::create_session(net::Stream_ptr client, net::Stream_ptr outgoing)
  {
    int idx = -1;
    if (free_sessions.empty()) {
      idx = sessions.size();
      sessions.emplace_back(*this, idx, std::move(client), std::move(outgoing));
    } else {
      idx = free_sessions.back();
      new (&sessions[idx]) Session(*this, idx, std::move(client), std::move(outgoing));
      free_sessions.pop_back();
    }
    session_total++;
    session_cnt++;
    LBOUT("New session %d  (current = %d, total = %ld)\n",
          idx, session_cnt, session_total);
    return sessions[idx];
  }
  Session& Nodes::get_session(int idx)
  {
    auto& session = sessions.at(idx);
    assert(session.is_alive());
    return session;
  }

  void Nodes::destroy_sessions()
  {
    for (auto& idx: closed_sessions)
    {
      auto &session=get_session(idx);

      // free session destroying potential unique ptr objects
      session.incoming = nullptr;
      auto out_tcp = dynamic_cast<net::tcp::Stream*>(session.outgoing->bottom_transport())->tcp();
      session.outgoing = nullptr;
      // if we don't have anything to write to the backend, abort it.
      if(not out_tcp->sendq_size())
        out_tcp->abort();
      free_sessions.push_back(session.self);
      LBOUT("Session %d destroyed  (total = %d)\n", session.self, session_cnt);
    }
    closed_sessions.clear();
  }
  void Nodes::close_session(int idx)
  {
    auto& session = get_session(idx);
    // remove connections
    session.incoming->reset_callbacks();
    session.outgoing->reset_callbacks();
    closed_sessions.push_back(session.self);

    destroy_sessions();

    session_cnt--;
    LBOUT("Session %d closed  (total = %d)\n", session.self, session_cnt);
    if (on_session_close) on_session_close(session.self, session_cnt, session_total);
  }
  void Nodes::close_all_sessions()
  {
    sessions.clear();
    free_sessions.clear();
  }

  Node::Node(Balancer& balancer, const net::Socket addr,
             node_connect_function_t func, bool da, int idx)
    : m_connect(func), m_socket(addr), m_idx(idx), do_active_check(da)
  {
    assert(this->m_connect != nullptr);
    this->m_pool_signal = balancer.get_pool_signal();
    // periodically connect to node and determine if active
    if (this->do_active_check)
    {
      // however, perform first check immediately
      this->active_timer = Timers::periodic(0s, ACTIVE_CHECK_PERIOD,
                           {this, &Node::perform_active_check});
    }
  }
  void Node::perform_active_check(int)
  {
    assert(this->do_active_check);
    try {
<<<<<<< HEAD
      this->connect();
    } catch (std::exception& e) {
      // do nothing, because might be eph.ports used up
      LBOUT("Node %d exception %s\n", this->m_idx, e.what());
=======
      this->stack.tcp().connect(this->addr,
      [this] (auto conn) {
        this->active = (conn != nullptr);
        // if we are connected, its alive
        if (conn != nullptr)
        {
          // hopefully put this to good use
          pool.push_back(std::make_unique<net::tcp::Stream>(conn));
          // stop any active check
          this->stop_active_check();
          // signal change in pool
          this->pool_signal();
        }
        else {
          // if no periodic check is being done right now,
          // start doing it (after initial delay)
          this->restart_active_check();
        }
      });
    } catch (const std::exception&) {
      // do nothing, because might just be eph.ports used up
>>>>>>> 948f230d
    }
  }
  void Node::restart_active_check()
  {
    // set as inactive
    this->active = false;
    if (this->do_active_check)
    {
      // begin checking active again
      if (this->active_timer == Timers::UNUSED_ID)
      {
        this->active_timer = Timers::periodic(
          ACTIVE_INITIAL_PERIOD, ACTIVE_CHECK_PERIOD,
          {this, &Node::perform_active_check});

        LBOUT("Node %s restarting active check (and is inactive)\n",
              this->addr.to_string().c_str());
      }
      else
      {
        LBOUT("Node %s still trying to connect...\n",
              this->addr.to_string().c_str());
      }
    }
  }
  void Node::stop_active_check()
  {
    // set as active
    this->active = true;
    if (this->do_active_check)
    {
      // stop active checking for now
      if (this->active_timer != Timers::UNUSED_ID) {
        Timers::stop(this->active_timer);
        this->active_timer = Timers::UNUSED_ID;
      }
    }
    LBOUT("Node %d stopping active check (and is active)\n", this->m_idx);
  }
  void Node::connect()
  {
    // connecting to node atm.
    this->connecting++;
    this->m_connect(CONNECT_TIMEOUT,
      [this] (net::Stream_ptr stream)
      {
        // no longer connecting
        assert(this->connecting > 0);
        this->connecting --;
        // success
        if (stream != nullptr)
        {
          assert(stream->is_connected());
          LBOUT("Node %d connected to %s (%ld total)\n",
                this->m_idx, stream->remote().to_string().c_str(), pool.size());
          this->pool.push_back(std::move(stream));
          // stop any active check
          this->stop_active_check();
          // signal change in pool
          this->m_pool_signal();
        }
        else // failure
        {
          LBOUT("Node %d failed to connect out (%ld total)\n",
                this->m_idx, pool.size());
          // restart active check
          this->restart_active_check();
        }
      });
  }
  net::Stream_ptr Node::get_connection()
  {
    while (pool.empty() == false) {
        auto conn = std::move(pool.back());
        assert(conn != nullptr);
        pool.pop_back();
        if (conn->is_connected()) {
          return conn;
        }
        else
        {
          printf("CLOSING SINCE conn->connected is false\n");
          conn->close();
        }
    }
    return nullptr;
  }

  // use indexing to access Session because std::vector
  Session::Session(Nodes& n, int idx,
                   net::Stream_ptr inc, net::Stream_ptr out)
      : parent(n), self(idx), incoming(std::move(inc)),
                              outgoing(std::move(out))
  {
    incoming->on_data({this, &Session::flush_incoming});
    incoming->on_close(
    [&nodes = n, idx] () {
        nodes.close_session(idx);
    });

    outgoing->on_data({this, &Session::flush_outgoing});
    outgoing->on_close(
    [&nodes = n, idx] () {
        nodes.close_session(idx);
    });
  }
  bool Session::is_alive() const {
    return incoming != nullptr;
  }

  void Session::flush_incoming()
  {
    assert(this->is_alive());
    while((this->incoming->next_size() > 0) and this->outgoing->is_writable())
    {
      this->outgoing->write(this->incoming->read_next());
    }
  }

  void Session::flush_outgoing()
  {
    assert(this->is_alive());
    while((this->outgoing->next_size() > 0) and this->incoming->is_writable())
    {
      this->incoming->write(this->outgoing->read_next());
    }
  }
}<|MERGE_RESOLUTION|>--- conflicted
+++ resolved
@@ -299,34 +299,10 @@
   {
     assert(this->do_active_check);
     try {
-<<<<<<< HEAD
       this->connect();
     } catch (std::exception& e) {
       // do nothing, because might be eph.ports used up
       LBOUT("Node %d exception %s\n", this->m_idx, e.what());
-=======
-      this->stack.tcp().connect(this->addr,
-      [this] (auto conn) {
-        this->active = (conn != nullptr);
-        // if we are connected, its alive
-        if (conn != nullptr)
-        {
-          // hopefully put this to good use
-          pool.push_back(std::make_unique<net::tcp::Stream>(conn));
-          // stop any active check
-          this->stop_active_check();
-          // signal change in pool
-          this->pool_signal();
-        }
-        else {
-          // if no periodic check is being done right now,
-          // start doing it (after initial delay)
-          this->restart_active_check();
-        }
-      });
-    } catch (const std::exception&) {
-      // do nothing, because might just be eph.ports used up
->>>>>>> 948f230d
     }
   }
   void Node::restart_active_check()
