#include "balancer.hpp"
#include <net/tcp/stream.hpp>

#define READQ_PER_CLIENT        4096
#define MAX_READQ_PER_NODE      8192
#define READQ_FOR_NODES         8192
#define MAX_OUTGOING_ATTEMPTS    100
// checking if nodes are dead or not
#define ACTIVE_INITIAL_PERIOD     8s
#define ACTIVE_CHECK_PERIOD      30s
// connection attempt timeouts
#define CONNECT_TIMEOUT          10s
#define CONNECT_THROW_PERIOD     20s

#define LB_VERBOSE 0
#if LB_VERBOSE
#define LBOUT(fmt, ...) printf(fmt, ##__VA_ARGS__)
#else
#define LBOUT(fmt, ...) /** **/
#endif

using namespace std::chrono;

// NOTE: Do NOT move microLB::Balancer while in operation!
// It uses tons of delegates that capture "this"
namespace microLB
{
<<<<<<< HEAD
  Balancer::Balancer()
    : nodes {}
=======
  Balancer::Balancer(
         netstack_t& incoming, uint16_t in_port,
         netstack_t& outgoing, bool active_check)
    : nodes(active_check),
      netin(incoming), netout(outgoing),
      signal({this, &Balancer::handle_queue})
>>>>>>> c63ed143
  {
    this->init_liveupdate();
  }
  Balancer::~Balancer()
  {
    queue.clear();
    nodes.close_all_sessions();
    if (tls_free) tls_free();
  }
  int Balancer::wait_queue() const {
    return this->queue.size();
  }
  int Balancer::connect_throws() const {
    return this->throw_counter;
  }
  pool_signal_t Balancer::get_pool_signal()
  {
    return {this, &Balancer::handle_queue};
  }
  void Balancer::incoming(net::Stream_ptr conn)
  {
      assert(conn != nullptr);
      queue.emplace_back(std::move(conn));
      LBOUT("Queueing connection (q=%lu)\n", queue.size());
      // IMPORTANT: try to handle queue, in case its ready
      // don't directly call handle_connections() from here!
      this->handle_queue();
  }
  void Balancer::handle_queue()
  {
    // check waitq
    while (nodes.pool_size() > 0 && queue.empty() == false)
    {
      auto& client = queue.front();
      assert(client.conn != nullptr);
      if (client.conn->is_connected()) {
        // NOTE: explicitly want to copy buffers
        net::Stream_ptr rval =
            nodes.assign(std::move(client.conn), client.readq);
        if (rval == nullptr) {
          // done with this queue item
          queue.pop_front();
        }
        else {
          // put connection back in queue item
          client.conn = std::move(rval);
        }
      }
      else {
        queue.pop_front();
      }
    } // waitq check
    // check if we need to create more connections
    this->handle_connections();
  }
  void Balancer::handle_connections()
  {
    // stop any rethrow timer since this is a de-facto retry
    if (this->throw_retry_timer != Timers::UNUSED_ID) {
        Timers::stop(this->throw_retry_timer);
        this->throw_retry_timer = Timers::UNUSED_ID;
    }
    // calculating number of connection attempts to create
    int np_connecting = nodes.pool_connecting();
    int estimate = queue.size() - (np_connecting + nodes.pool_size());
    estimate = std::min(estimate, MAX_OUTGOING_ATTEMPTS);
    estimate = std::max(0, estimate - np_connecting);
    // create more outgoing connections
    LBOUT("Estimated connections needed: %d\n", estimate);
    if (estimate > 0)
    {
      try {
        nodes.create_connections(estimate);
      }
      catch (std::exception& e)
      {
        this->throw_counter++;
        // assuming the failure is due to not enough eph. ports
        this->throw_retry_timer = Timers::oneshot(CONNECT_THROW_PERIOD,
        [this] (int) {
            this->throw_retry_timer = Timers::UNUSED_ID;
            this->handle_connections();
        });
      }
    } // estimate
  } // handle_connections()

  Waiting::Waiting(net::Stream_ptr incoming)
    : conn(std::move(incoming)), total(0)
  {
    assert(this->conn != nullptr);
    // queue incoming data from clients not yet
    // assigned to a node
    this->conn->on_read(READQ_PER_CLIENT,
    [this] (auto buf) {
      // prevent buffer bloat attack
      this->total += buf->size();
      if (this->total > MAX_READQ_PER_NODE) {
        this->conn->close();
      }
      else {
        LBOUT("*** Queued %lu bytes\n", buf->size());
        readq.push_back(buf);
      }
    });
  }

  void Nodes::create_connections(int total)
  {
    // temporary iterator
    for (int i = 0; i < total; i++)
    {
      bool dest_found = false;
      // look for next active node up to *size* times
      for (size_t i = 0; i < nodes.size(); i++)
      {
        const int iter = conn_iterator;
        conn_iterator = (conn_iterator + 1) % nodes.size();
        // if the node is active, connect immediately
        auto& dest_node = nodes[iter];
        if (dest_node.is_active()) {
          dest_node.connect();
          dest_found = true;
          break;
        }
      }
      // if no active node found, simply delegate to the next node
      if (dest_found == false)
      {
        // with active-checks we can return here later when we get a connection
        if (this->do_active_check) return;
        const int iter = conn_iterator;
        conn_iterator = (conn_iterator + 1) % nodes.size();
        nodes[iter].connect();
      }
    }
  }
  net::Stream_ptr Nodes::assign(net::Stream_ptr conn, queue_vector_t& readq)
  {
    for (size_t i = 0; i < nodes.size(); i++)
    {
      auto outgoing = nodes[algo_iterator].get_connection();
      // algorithm here //
      algo_iterator = (algo_iterator + 1) % nodes.size();
      // check if connection was retrieved
      if (outgoing != nullptr)
      {
        assert(outgoing->is_connected());
        LBOUT("Assigning client to node %d (%s)\n",
              algo_iterator, outgoing->to_string().c_str());
        auto& session = this->create_session(
              std::move(conn), std::move(outgoing));
        // flush readq to session.outgoing
        for (auto buffer : readq) {
          LBOUT("*** Flushing %lu bytes\n", buffer->size());
          session.outgoing->write(buffer);
        }
        return nullptr;
      }
    }
    return conn;
  }
  size_t Nodes::size() const noexcept {
    return nodes.size();
  }
  Nodes::const_iterator Nodes::begin() const {
    return nodes.cbegin();
  }
  Nodes::const_iterator Nodes::end() const {
    return nodes.cend();
  }
  int Nodes::pool_connecting() const {
    int count = 0;
    for (auto& node : nodes) count += node.connection_attempts();
    return count;
  }
  int Nodes::pool_size() const {
    int count = 0;
    for (auto& node : nodes) count += node.pool_size();
    return count;
  }
  int32_t Nodes::open_sessions() const {
    return session_cnt;
  }
  int64_t Nodes::total_sessions() const {
    return session_total;
  }
  int32_t Nodes::timed_out_sessions() const {
    return 0;
  }
  Session& Nodes::create_session(net::Stream_ptr client, net::Stream_ptr outgoing)
  {
    int idx = -1;
    if (free_sessions.empty()) {
      idx = sessions.size();
      sessions.emplace_back(*this, idx, std::move(client), std::move(outgoing));
    } else {
      idx = free_sessions.back();
      new (&sessions[idx]) Session(*this, idx, std::move(client), std::move(outgoing));
      free_sessions.pop_back();
    }
    session_total++;
    session_cnt++;
    LBOUT("New session %d  (current = %d, total = %ld)\n",
          idx, session_cnt, session_total);
    return sessions[idx];
  }
  Session& Nodes::get_session(int idx)
  {
    auto& session = sessions.at(idx);
    assert(session.is_alive());
    return session;
  }
  void Nodes::close_session(int idx)
  {
    auto& session = get_session(idx);
    // remove connections
    session.incoming->reset_callbacks();
    session.incoming = nullptr;
    session.outgoing->reset_callbacks();
    session.outgoing = nullptr;
    // free session
    free_sessions.push_back(session.self);
    session_cnt--;
    LBOUT("Session %d closed  (total = %d)\n", session.self, session_cnt);
  }
  void Nodes::close_all_sessions()
  {
    sessions.clear();
    free_sessions.clear();
  }

<<<<<<< HEAD
  Node::Node(node_connect_function_t func, pool_signal_t sig, int idx)
    : m_connect(func), m_pool_signal(sig), m_idx(idx)
  {
    assert(this->m_connect != nullptr);
    // periodically connect to node and determine if active
    // however, perform first check immediately
    this->active_timer = Timers::periodic(0s, ACTIVE_CHECK_PERIOD,
    [this] (int) {
      this->perform_active_check();
    });
=======
  Node::Node(netstack_t& stk, net::Socket a, const pool_signal_t& sig, bool da)
    : stack(stk), pool_signal(sig), addr(a), do_active_check(da)
  {
    if (this->do_active_check)
    {
      // periodically connect to node and determine if active
      // however, perform first check immediately
      this->active_timer = Timers::periodic(0s, ACTIVE_CHECK_PERIOD,
            {this, &Node::perform_active_check});
    }
>>>>>>> c63ed143
  }
  void Node::perform_active_check(int)
  {
    assert(this->do_active_check);
    try {
      this->connect();
    } catch (std::exception& e) {
      // do nothing, because might be eph.ports used up
      LBOUT("Node %d exception %s\n", this->m_idx, e.what());
    }
  }
  void Node::restart_active_check()
  {
    // set as inactive
    this->active = false;
    if (this->do_active_check)
    {
      // begin checking active again
      if (this->active_timer == Timers::UNUSED_ID)
      {
        this->active_timer = Timers::periodic(
          ACTIVE_INITIAL_PERIOD, ACTIVE_CHECK_PERIOD,
          {this, &Node::perform_active_check});
      }
    }
    LBOUT("Node %d restarting active check (and is inactive)\n", this->m_idx);
  }
  void Node::stop_active_check()
  {
    // set as active
    this->active = true;
    if (this->do_active_check)
    {
      // stop active checking for now
      if (this->active_timer != Timers::UNUSED_ID) {
        Timers::stop(this->active_timer);
        this->active_timer = Timers::UNUSED_ID;
      }
    }
    LBOUT("Node %d stopping active check (and is active)\n", this->m_idx);
  }
  void Node::connect()
  {
    // connecting to node atm.
    this->connecting++;
    this->m_connect(CONNECT_TIMEOUT,
      [this] (net::Stream_ptr stream)
      {
        // no longer connecting
        assert(this->connecting > 0);
        this->connecting --;
        // success
        if (stream != nullptr)
        {
          assert(stream->is_connected());
          LBOUT("Node %d connected to %s (%ld total)\n",
                this->m_idx, stream->remote().to_string().c_str(), pool.size());
          this->pool.push_back(std::move(stream));
          // stop any active check
          this->stop_active_check();
          // signal change in pool
          this->m_pool_signal();
        }
        else // failure
        {
          LBOUT("Node %d failed to connect out (%ld total)\n",
                this->m_idx, pool.size());
          // restart active check
          this->restart_active_check();
        }
      });
  }
  net::Stream_ptr Node::get_connection()
  {
    while (pool.empty() == false) {
        auto conn = std::move(pool.back());
        assert(conn != nullptr);
        pool.pop_back();
        if (conn->is_connected()) return conn;
        else conn->close();
    }
    return nullptr;
  }

  // use indexing to access Session because std::vector
  Session::Session(Nodes& n, int idx,
                   net::Stream_ptr inc, net::Stream_ptr out)
      : parent(n), self(idx), incoming(std::move(inc)),
                              outgoing(std::move(out))
  {
    incoming->on_read(READQ_PER_CLIENT,
    [this] (auto buf) {
        assert(this->is_alive());
        this->outgoing->write(buf);
    });
    incoming->on_close(
    [&nodes = n, idx] () {
        nodes.close_session(idx);
    });
    outgoing->on_read(READQ_FOR_NODES,
    [this] (auto buf) {
        assert(this->is_alive());
        this->incoming->write(buf);
    });
    outgoing->on_close(
    [&nodes = n, idx] () {
        nodes.close_session(idx);
    });
    
    // get the actual TCP connections
    auto conn_in  = dynamic_cast<net::tcp::Stream*>(incoming->bottom_transport())->tcp();
    assert(conn_in != nullptr);
    auto conn_out = dynamic_cast<net::tcp::Stream*>(outgoing->bottom_transport())->tcp();
    assert(conn_out != nullptr);
    
    static const uint32_t sendq_max = 0x400000;
    // set recv window handlers
    conn_in->set_recv_wnd_getter(
      [conn_out] () -> uint32_t {
        auto sendq_size = conn_out->sendq_size();
        if (sendq_size == 0)
            printf("WARNING: Incoming reports sendq size: %u\n", sendq_size);
        return sendq_max - sendq_size;
      });
    conn_out->set_recv_wnd_getter(
      [conn_in] () -> uint32_t {
        auto sendq_size = conn_in->sendq_size();
        if (sendq_size == 0)
            printf("WARNING: Outgoing reports sendq size: %u\n", sendq_size);
        return sendq_max - sendq_size;
      });
  }
  bool Session::is_alive() const {
    return incoming != nullptr;
  }
}<|MERGE_RESOLUTION|>--- conflicted
+++ resolved
@@ -25,17 +25,8 @@
 // It uses tons of delegates that capture "this"
 namespace microLB
 {
-<<<<<<< HEAD
-  Balancer::Balancer()
-    : nodes {}
-=======
-  Balancer::Balancer(
-         netstack_t& incoming, uint16_t in_port,
-         netstack_t& outgoing, bool active_check)
-    : nodes(active_check),
-      netin(incoming), netout(outgoing),
-      signal({this, &Balancer::handle_queue})
->>>>>>> c63ed143
+  Balancer::Balancer(const bool da)
+    : nodes {da}
   {
     this->init_liveupdate();
   }
@@ -268,29 +259,17 @@
     free_sessions.clear();
   }
 
-<<<<<<< HEAD
-  Node::Node(node_connect_function_t func, pool_signal_t sig, int idx)
-    : m_connect(func), m_pool_signal(sig), m_idx(idx)
+  Node::Node(node_connect_function_t func, pool_signal_t sig, bool da, int idx)
+    : m_connect(func), m_pool_signal(sig), m_idx(idx), do_active_check(da)
   {
     assert(this->m_connect != nullptr);
     // periodically connect to node and determine if active
-    // however, perform first check immediately
-    this->active_timer = Timers::periodic(0s, ACTIVE_CHECK_PERIOD,
-    [this] (int) {
-      this->perform_active_check();
-    });
-=======
-  Node::Node(netstack_t& stk, net::Socket a, const pool_signal_t& sig, bool da)
-    : stack(stk), pool_signal(sig), addr(a), do_active_check(da)
-  {
     if (this->do_active_check)
     {
-      // periodically connect to node and determine if active
       // however, perform first check immediately
       this->active_timer = Timers::periodic(0s, ACTIVE_CHECK_PERIOD,
-            {this, &Node::perform_active_check});
-    }
->>>>>>> c63ed143
+                           {this, &Node::perform_active_check});
+    }
   }
   void Node::perform_active_check(int)
   {
@@ -411,15 +390,15 @@
     conn_in->set_recv_wnd_getter(
       [conn_out] () -> uint32_t {
         auto sendq_size = conn_out->sendq_size();
-        if (sendq_size == 0)
-            printf("WARNING: Incoming reports sendq size: %u\n", sendq_size);
+        //if (sendq_size == 0)
+        //    printf("WARNING: Incoming reports sendq size: %u\n", sendq_size);
         return sendq_max - sendq_size;
       });
     conn_out->set_recv_wnd_getter(
       [conn_in] () -> uint32_t {
         auto sendq_size = conn_in->sendq_size();
-        if (sendq_size == 0)
-            printf("WARNING: Outgoing reports sendq size: %u\n", sendq_size);
+        //if (sendq_size == 0)
+        //    printf("WARNING: Outgoing reports sendq size: %u\n", sendq_size);
         return sendq_max - sendq_size;
       });
   }
