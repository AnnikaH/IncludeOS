#include "balancer.hpp"
#include <net/tcp/stream.hpp>

#define MAX_OUTGOING_ATTEMPTS    100
// checking if nodes are dead or not
#define ACTIVE_INITIAL_PERIOD     8s
#define ACTIVE_CHECK_PERIOD      30s
// connection attempt timeouts
#define CONNECT_TIMEOUT          10s
#define CONNECT_THROW_PERIOD     20s

#define LB_VERBOSE 0
#if LB_VERBOSE
#define LBOUT(fmt, ...) printf("MICROLB: "); printf(fmt, ##__VA_ARGS__)
#else
#define LBOUT(fmt, ...) /** **/
#endif

using namespace std::chrono;

namespace microLB
{
  Balancer::Balancer(
         netstack_t& incoming, uint16_t in_port,
         netstack_t& outgoing, bool active_check)
    : nodes(active_check),
      netin(incoming), netout(outgoing),
      signal({this, &Balancer::handle_queue})
  {
    netin.tcp().listen(in_port,
    [this] (auto conn) {
      if (conn != nullptr) {
        this->incoming(std::make_unique<net::tcp::Stream> (conn));
      }
    });

    this->init_liveupdate();
  }
  int Balancer::wait_queue() const {
    return this->queue.size();
  }
  int Balancer::connect_throws() const {
    return this->throw_counter;
  }
  netstack_t& Balancer::get_client_network() noexcept
  {
    return this->netin;
  }
  netstack_t& Balancer::get_nodes_network() noexcept
  {
    return this->netout;
  }
  const pool_signal_t& Balancer::get_pool_signal() const
  {
    return this->signal;
  }
  void Balancer::incoming(net::Stream_ptr conn)
  {
      assert(conn != nullptr);
      queue.emplace_back(std::move(conn));
      LBOUT("Queueing connection (q=%lu)\n", queue.size());
      // IMPORTANT: try to handle queue, in case its ready
      // don't directly call handle_connections() from here!
      this->handle_queue();
  }
  void Balancer::handle_queue()
  {
    // check waitq
    while (nodes.pool_size() > 0 && queue.empty() == false)
    {
      auto& client = queue.front();
      assert(client.conn != nullptr);
      if (client.conn->is_connected()) {
<<<<<<< HEAD
        try {
          // NOTE: explicitly want to copy buffers
          net::Stream_ptr rval =
              nodes.assign(std::move(client.conn), client.readq);
          if (rval == nullptr) {
            // done with this queue item
            queue.pop_front();
          }
          else {
            // put connection back in queue item
            client.conn = std::move(rval);
          }
        } catch (...) {
          queue.pop_front(); // we have no choice
          throw;
=======
        // NOTE: explicitly want to copy buffers
        net::Stream_ptr rval =
            nodes.assign(std::move(client.conn));
        if (rval == nullptr) {
          // done with this queue item
          queue.pop_front();
        }
        else {
          // put connection back in queue item
          client.conn = std::move(rval);
>>>>>>> 9cfc81ec
        }
      }
      else {
        queue.pop_front();
      }
    } // waitq check
    // check if we need to create more connections
    this->handle_connections();
  }
  void Balancer::handle_connections()
  {
    LBOUT("Handle_connections. %lu waiting \n", queue.size());
    // stop any rethrow timer since this is a de-facto retry
    if (this->throw_retry_timer != Timers::UNUSED_ID) {
        Timers::stop(this->throw_retry_timer);
        this->throw_retry_timer = Timers::UNUSED_ID;
    }

    // prune dead clients because the "number of clients" is being
    // used in a calculation right after this to determine how many
    // nodes to connect to
    auto new_end = std::remove_if(queue.begin(), queue.end(),
        [](Waiting& client) {
          return client.conn == nullptr || client.conn->is_connected() == false;
        });
    queue.erase(new_end, queue.end());

    // calculating number of connection attempts to create
    int np_connecting = nodes.pool_connecting();
    int estimate = queue.size() - (np_connecting + nodes.pool_size());
    estimate = std::min(estimate, MAX_OUTGOING_ATTEMPTS);
    estimate = std::max(0, estimate - np_connecting);
    // create more outgoing connections
    LBOUT("Estimated connections needed: %d\n", estimate);
    if (estimate > 0)
    {
      try {
        nodes.create_connections(estimate);
      }
      catch (std::exception& e)
      {
        this->throw_counter++;
        // assuming the failure is due to not enough eph. ports
        this->throw_retry_timer = Timers::oneshot(CONNECT_THROW_PERIOD,
        [this] (int) {
            this->throw_retry_timer = Timers::UNUSED_ID;
            this->handle_connections();
        });
      }
    } // estimate
  } // handle_connections()

  Waiting::Waiting(net::Stream_ptr incoming)
    : conn(std::move(incoming)), total(0)
  {
    assert(this->conn != nullptr);
    assert(this->conn->is_connected());

    // Release connection if it closes before it's assigned to a node.
    this->conn->on_close([this](){
        printf("Waiting issuing close\n");
        if (this->conn != nullptr)
          this->conn->reset_callbacks();
        this->conn = nullptr;
      });
  }

  void Nodes::create_connections(int total)
  {
    // temporary iterator
    for (int i = 0; i < total; i++)
    {
      bool dest_found = false;
      // look for next active node up to *size* times
      for (size_t i = 0; i < nodes.size(); i++)
      {
        const int iter = conn_iterator;
        conn_iterator = (conn_iterator + 1) % nodes.size();
        // if the node is active, connect immediately
        auto& dest_node = nodes[iter];
        if (dest_node.is_active()) {
          dest_node.connect();
          dest_found = true;
          break;
        }
      }
      // if no active node found, simply delegate to the next node
      if (dest_found == false)
      {
        // with active-checks we can return here later when we get a connection
        if (this->do_active_check) return;
        const int iter = conn_iterator;
        conn_iterator = (conn_iterator + 1) % nodes.size();
        nodes[iter].connect();
      }
    }
  }
  net::Stream_ptr Nodes::assign(net::Stream_ptr conn)
  {
    for (size_t i = 0; i < nodes.size(); i++)
    {
      auto outgoing = nodes[algo_iterator].get_connection();
      // algorithm here //
      algo_iterator = (algo_iterator + 1) % nodes.size();
      // check if connection was retrieved
      if (outgoing != nullptr)
      {
        assert(outgoing->is_connected());
        LBOUT("Assigning client to node %d (%s)\n",
              algo_iterator, outgoing->to_string().c_str());
        //Should we some way hold track of the session object ?
        auto& session = this->create_session(
              std::move(conn), std::move(outgoing));

        return nullptr;
      }
    }
    return conn;
  }
  size_t Nodes::size() const noexcept {
    return nodes.size();
  }
  Nodes::const_iterator Nodes::begin() const {
    return nodes.cbegin();
  }
  Nodes::const_iterator Nodes::end() const {
    return nodes.cend();
  }
  int Nodes::pool_connecting() const {
    int count = 0;
    for (auto& node : nodes) count += node.connection_attempts();
    return count;
  }
  int Nodes::pool_size() const {
    int count = 0;
    for (auto& node : nodes) count += node.pool_size();
    return count;
  }
  int32_t Nodes::open_sessions() const {
    return session_cnt;
  }
  int64_t Nodes::total_sessions() const {
    return session_total;
  }
  int32_t Nodes::timed_out_sessions() const {
    return 0;
  }
  Session& Nodes::create_session(net::Stream_ptr client, net::Stream_ptr outgoing)
  {
    int idx = -1;
    if (free_sessions.empty()) {
      idx = sessions.size();
      sessions.emplace_back(*this, idx, std::move(client), std::move(outgoing));
    } else {
      idx = free_sessions.back();
      new (&sessions[idx]) Session(*this, idx, std::move(client), std::move(outgoing));
      free_sessions.pop_back();
    }
    session_total++;
    session_cnt++;
    LBOUT("New session %d  (current = %d, total = %ld)\n",
          idx, session_cnt, session_total);
    return sessions[idx];
  }
  Session& Nodes::get_session(int idx)
  {
    auto& session = sessions.at(idx);
    assert(session.is_alive());
    return session;
  }

  void Nodes::destroy_sessions()
  {
    for (auto& idx: closed_sessions)
    {
      auto &session=get_session(idx);

      // free session destroying potential unique ptr objects
      session.incoming = nullptr;
      auto out_tcp = dynamic_cast<net::tcp::Stream*>(session.outgoing->bottom_transport())->tcp();
      session.outgoing = nullptr;
      // if we don't have anything to write to the backend, abort it.
      if(not out_tcp->sendq_size())
        out_tcp->abort();
      free_sessions.push_back(session.self);
      LBOUT("Session %d destroyed  (total = %d)\n", session.self, session_cnt);
    }
    closed_sessions.clear();
  }
  void Nodes::close_session(int idx)
  {
    auto& session = get_session(idx);
    // remove connections
    session.incoming->reset_callbacks();
    session.outgoing->reset_callbacks();
    closed_sessions.push_back(session.self);

    destroy_sessions();

    session_cnt--;
    LBOUT("Session %d closed  (total = %d)\n", session.self, session_cnt);
  }

  Node::Node(netstack_t& stk, net::Socket a, const pool_signal_t& sig, bool da)
    : stack(stk), pool_signal(sig), addr(a), do_active_check(da)
  {
    if (this->do_active_check)
    {
      // periodically connect to node and determine if active
      // however, perform first check immediately
      this->active_timer = Timers::periodic(0s, ACTIVE_CHECK_PERIOD,
            {this, &Node::perform_active_check});
    }
  }
  void Node::perform_active_check(int)
  {
    assert(this->do_active_check);
    try {
      this->stack.tcp().connect(this->addr,
      [this] (auto conn) {
        this->active = (conn != nullptr);
        // if we are connected, its alive
        if (conn != nullptr)
        {
          // hopefully put this to good use
          pool.push_back(std::make_unique<net::tcp::Stream>(conn));
          // stop any active check
          this->stop_active_check();
          // signal change in pool
          this->pool_signal();
        }
        else {
          // if no periodic check is being done right now,
          // start doing it (after initial delay)
          this->restart_active_check();
        }
      });
    } catch (const std::exception&) {
      // do nothing, because might just be eph.ports used up
    }
  }
  void Node::restart_active_check()
  {
    // set as inactive
    this->active = false;
    if (this->do_active_check)
    {
      // begin checking active again
      if (this->active_timer == Timers::UNUSED_ID)
      {
        this->active_timer = Timers::periodic(
          ACTIVE_INITIAL_PERIOD, ACTIVE_CHECK_PERIOD,
          {this, &Node::perform_active_check});
        LBOUT("Node %s restarting active check (and is inactive)\n",
              this->addr.to_string().c_str());
      }
      else
      {
        LBOUT("Node %s still trying to connect...\n",
              this->addr.to_string().c_str());
      }
    }
  }
  void Node::stop_active_check()
  {
    // set as active
    this->active = true;
    if (this->do_active_check)
    {
      // stop active checking for now
      if (this->active_timer != Timers::UNUSED_ID) {
        Timers::stop(this->active_timer);
        this->active_timer = Timers::UNUSED_ID;
      }
    }
  }
  void Node::connect()
  {
    net::tcp::Connection_ptr outgoing;
    try
    {
      outgoing = this->stack.tcp().connect(this->addr);
    }
    catch([[maybe_unused]]const net::TCP_error& err)
    {
      LBOUT("Got exception: %s\n", err.what());
      this->restart_active_check();
      return;
    }
    // connecting to node atm.
    this->connecting++;
    // retry timer when connect takes too long
    int fail_timer = Timers::oneshot(CONNECT_TIMEOUT,
    [this, outgoing] (int)
    {
      printf("Fail timer\n");
      // close connection
      outgoing->abort();
      // no longer connecting
      assert(this->connecting > 0);
      this->connecting --;
      // restart active check
      this->restart_active_check();
      // signal change in pool
      this->pool_signal();
    });
    // add connection to pool on success, otherwise.. retry
    outgoing->on_connect(
    [this, fail_timer] (auto conn)
    {
      // stop retry timer
      Timers::stop(fail_timer);
      // no longer connecting
      assert(this->connecting > 0);
      this->connecting --;
      // connection may be null, apparently
      if (conn != nullptr && conn->is_connected())
      {
        LBOUT("Connected to %s  (%ld total)\n",
                addr.to_string().c_str(), pool.size());
        this->pool.push_back(std::make_unique<net::tcp::Stream>(conn));
        // stop any active check
        this->stop_active_check();
        // signal change in pool
        this->pool_signal();
      }
      else {
        this->restart_active_check();
      }
    });
  }
  net::Stream_ptr Node::get_connection()
  {
    while (pool.empty() == false) {
        auto conn = std::move(pool.back());
        assert(conn != nullptr);
        pool.pop_back();
        if (conn->is_connected()) {
          return conn;
        }
        else
        {
          printf("CLOSING SINCE conn->connected is false\n");
          conn->close();
        }
    }
    return nullptr;
  }

  // use indexing to access Session because std::vector
  Session::Session(Nodes& n, int idx,
                   net::Stream_ptr inc, net::Stream_ptr out)
      : parent(n), self(idx), incoming(std::move(inc)),
                              outgoing(std::move(out))
  {
    incoming->on_data({this, &Session::flush_incoming});
    incoming->on_close(
    [&nodes = n, idx] () {
        nodes.close_session(idx);
    });

    outgoing->on_data({this, &Session::flush_outgoing});
    outgoing->on_close(
    [&nodes = n, idx] () {
        nodes.close_session(idx);
    });
  }
  bool Session::is_alive() const {
    return incoming != nullptr;
  }

  void Session::flush_incoming()
  {
    assert(this->is_alive());
    while((this->incoming->next_size() > 0) and this->outgoing->is_writable())
    {
      this->outgoing->write(this->incoming->read_next());
    }
  }

  void Session::flush_outgoing()
  {
    assert(this->is_alive());
    while((this->outgoing->next_size() > 0) and this->incoming->is_writable())
    {
      this->incoming->write(this->outgoing->read_next());
    }
  }
}<|MERGE_RESOLUTION|>--- conflicted
+++ resolved
@@ -71,7 +71,6 @@
       auto& client = queue.front();
       assert(client.conn != nullptr);
       if (client.conn->is_connected()) {
-<<<<<<< HEAD
         try {
           // NOTE: explicitly want to copy buffers
           net::Stream_ptr rval =
@@ -87,18 +86,6 @@
         } catch (...) {
           queue.pop_front(); // we have no choice
           throw;
-=======
-        // NOTE: explicitly want to copy buffers
-        net::Stream_ptr rval =
-            nodes.assign(std::move(client.conn));
-        if (rval == nullptr) {
-          // done with this queue item
-          queue.pop_front();
-        }
-        else {
-          // put connection back in queue item
-          client.conn = std::move(rval);
->>>>>>> 9cfc81ec
         }
       }
       else {
