--- conflicted
+++ resolved
@@ -32,41 +32,27 @@
     auto& nodes = obj["nodes"];
     // node interface
     const int NODE_NET = nodes["iface"].GetInt();
-<<<<<<< HEAD
     auto& netout = net::Interfaces::get(NODE_NET);
-=======
-    auto& netout = net::Super_stack::get(NODE_NET);
     // node active-checks
     bool use_active_check = true;
     if (nodes.HasMember("active_check")) {
       use_active_check = nodes["active_check"].GetBool();
     }
->>>>>>> c63ed143
 
     // create closed load balancer
-    auto* balancer = new Balancer();
+    auto* balancer = new Balancer(use_active_check);
 
     if (clients.HasMember("certificate"))
     {
       assert(clients.HasMember("key") && "TLS-enabled microLB must also have key");
-<<<<<<< HEAD
       // open for load balancing over TLS
       balancer->open_for_ossl(netinc, CLIENT_PORT,
-=======
-      // create TLS over TCP load balancer
-      balancer = new Balancer(netinc, CLIENT_PORT, netout, use_active_check,
->>>>>>> c63ed143
             clients["certificate"].GetString(),
             clients["key"].GetString());
     }
     else {
-<<<<<<< HEAD
       // open for TCP connections
       balancer->open_for_tcp(netinc, CLIENT_PORT);
-=======
-      // create TCP load balancer
-      balancer = new Balancer(netinc, CLIENT_PORT, netout, use_active_check);
->>>>>>> c63ed143
     }
 
     auto& nodelist = nodes["list"];
