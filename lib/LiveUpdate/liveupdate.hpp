--- conflicted
+++ resolved
@@ -176,16 +176,12 @@
 
   bool  is_end()    const noexcept;
   bool  is_marker() const noexcept;
-<<<<<<< HEAD
   bool  is_int()    const noexcept;
   bool  is_string() const noexcept;
   bool  is_buffer() const noexcept;
   bool  is_vector() const noexcept; // not for string-vector
   bool  is_string_vector() const noexcept; // for string-vector
 
-=======
-  bool  is_stream() const noexcept;
->>>>>>> ce110c5b
   int             as_int()    const;
   std::string     as_string() const;
   buffer_t        as_buffer() const;
