// This file is a part of the IncludeOS unikernel - www.includeos.org
//
// Copyright 2017 IncludeOS AS, Oslo, Norway
//
// Licensed under the Apache License, Version 2.0 (the "License");
// you may not use this file except in compliance with the License.
// You may obtain a copy of the License at
//
//     http://www.apache.org/licenses/LICENSE-2.0
//
// Unless required by applicable law or agreed to in writing, software
// distributed under the License is distributed on an "AS IS" BASIS,
// WITHOUT WARRANTIES OR CONDITIONS OF ANY KIND, either express or implied.
// See the License for the specific language governing permissions and
// limitations under the License.
/**
 * Master thesis
 * by Alf-Andre Walla 2016-2017
 *
**/
#include "liveupdate.hpp"

#include <cassert>
#include <cstdint>
#include <stdexcept>
#include <string>
#include <unordered_map>
#include <elf.h>
#include "storage.hpp"
#include <kernel.hpp>
#include <os.hpp>
#include <kernel/memory.hpp>
#include <hw/devices.hpp>

//#define LPRINT(x, ...) printf(x, ##__VA_ARGS__);
#define LPRINT(x, ...) /** x **/

static const int SECT_SIZE   = 512;
static const int ELF_MINIMUM = 164;
// hotswapping functions
extern "C" void solo5_exec(const char*, size_t);
static void* HOTSWAP_AREA = (void*) 0x8000;
extern "C" void  hotswap(const char*, int, char*, uint32_t, void*);
extern "C" char  __hotswap_length;
extern "C" void  hotswap64(char*, const char*, int, uint32_t, void*, void*);
extern uint32_t  hotswap64_len;
extern void      __x86_init_paging(void*);
extern "C" void* __os_store_soft_reset(const void*, size_t);
// kernel area
extern char _ELF_START_;
extern char _end;
// turn this off to reduce liveupdate times at the cost of extra checks
bool LIVEUPDATE_USE_CHEKSUMS    = true;
// turn this om to zero-initialize all memory between new kernel and heap end
bool LIVEUPDATE_ZERO_OLD_MEMORY = false;

using namespace liu;

static size_t update_store_data(void* location, const buffer_t*);

// serialization callbacks
static std::unordered_map<std::string, LiveUpdate::storage_func> storage_callbacks;

void LiveUpdate::register_partition(std::string key, storage_func callback)
{
#if defined(USERSPACE_LINUX)
  // on linux we cant make the jump, so the tracking wont reset
  storage_callbacks[key] = std::move(callback);
#else
  auto it = storage_callbacks.find(key);
  if (it == storage_callbacks.end())
  {
    storage_callbacks.emplace(std::piecewise_construct,
              std::forward_as_tuple(std::move(key)),
              std::forward_as_tuple(std::move(callback)));
  }
  else {
    throw std::runtime_error("Storage key '" + key + "' already used");
  }
#endif
}

template <typename Class>
inline bool validate_header(const Class* hdr)
{
    return hdr->e_ident[0] == 0x7F &&
           hdr->e_ident[1] == 'E'  &&
           hdr->e_ident[2] == 'L'  &&
           hdr->e_ident[3] == 'F';
}

void LiveUpdate::exec(const buffer_t& blob, std::string key, storage_func func)
{
  if (func != nullptr) LiveUpdate::register_partition(key, func);
  LiveUpdate::exec(blob);
}

void LiveUpdate::exec(const buffer_t& blob, void* location)
{
  if (location == nullptr) location = kernel::liveupdate_storage_area();
  LPRINT("LiveUpdate::begin(%p, %p:%d, ...)\n", location, blob.data(), (int) blob.size());
#if defined(__includeos__)
  // 1. turn off interrupts
  asm volatile("cli");
#endif

  // use area provided to us directly, which we will assume
  // is far enough into heap to not get overwritten by hotswap.
  // even then, it's still guaranteed to work: the copy mechanism
  // is implemented in hotswap.cpp and copies forwards. the
  // blobs are separated by at least one old kernel size and
  // some early heap allocations, which is at least 1mb, while
  // the copy mechanism just copies single bytes.
  if (blob.size() < ELF_MINIMUM)
      throw std::runtime_error("Buffer too small to be valid ELF");
  const char* update_area  = blob.data();
  char* storage_area = (char*) location;
  const uintptr_t storage_area_phys = os::mem::virt_to_phys((uintptr_t) storage_area);

  // validate not overwriting heap, kernel area and other things
  if (storage_area < (char*) 0x200) {
    throw std::runtime_error("LiveUpdate storage area is (probably) a null pointer");
  }
#if !defined(PLATFORM_UNITTEST) && !defined(USERSPACE_LINUX)
  // NOTE: on linux the heap location is randomized,
  // so we could compare against that but: How to get the heap base address?
  if (storage_area >= &_ELF_START_ && storage_area < &_end) {
    throw std::runtime_error("LiveUpdate storage area is inside kernel area");
  }
<<<<<<< HEAD
#endif
  if (storage_area >= (char*) kernel::heap_begin() && storage_area < (char*) kernel::heap_end()) {
    throw std::runtime_error("LiveUpdate storage area is inside the heap area");
  }
  if (storage_area_phys >= kernel::heap_max()) {
=======
  if (storage_area >= (char*) OS::heap_begin() && storage_area < (char*) OS::heap_end()) {
    throw std::runtime_error("LiveUpdate storage area is inside the heap area");
  }
  if (storage_area_phys >= OS::heap_max()) {
    printf("Storage area is at %p / %p\n",
           (void*) storage_area_phys, (void*) OS::heap_max());
>>>>>>> 4eebf323
    throw std::runtime_error("LiveUpdate storage area is outside physical memory");
  }
  if (storage_area_phys >= kernel::heap_max() - 0x10000) {
    printf("Storage area is at %p / %p\n",
           (void*) storage_area_phys, (void*) kernel::heap_max());
    throw std::runtime_error("LiveUpdate storage area needs at least 64kb memory");
  }
#endif

  // search for ELF header
  LPRINT("* Looking for ELF header at %p\n", update_area);
  const char* binary  = &update_area[0];
  const auto* hdr = (const Elf32_Ehdr*) binary;
  if (!validate_header<Elf32_Ehdr>(hdr))
  {
    /// try again with 1 sector offset (skip bootloader)
    binary   = &update_area[SECT_SIZE];
    hdr      = (const Elf32_Ehdr*) binary;

    if (!validate_header<Elf32_Ehdr>(hdr))
    {
      /// failed to find elf header at sector 0 and 1
      /// simply return
      throw std::runtime_error("Could not find any ELF header in blob");
    }
  }
  LPRINT("* Found ELF header\n");

  bool      found_kernel_start = false;
  size_t    expected_total = 0;
  uint32_t  start_offset = 0;
  extern void* find_kernel_start32(const Elf32_Ehdr* hdr);
  extern void* find_kernel_start64(const Elf64_Ehdr* hdr);

  const char* bin_data  = nullptr;
  int         bin_len   = 0;
  char*       phys_base = nullptr;

  if (hdr->e_ident[EI_CLASS] == ELFCLASS32)
  {
    /// note: this assumes section headers are at the end
    expected_total =
        hdr->e_shnum * hdr->e_shentsize +
        hdr->e_shoff;
    /// program entry point
    void* start = find_kernel_start32(hdr);
    start_offset = (start) ? (uintptr_t) start : hdr->e_entry;
    found_kernel_start = (start != nullptr);

    // get offsets for the new service from program header
    auto* phdr = (Elf32_Phdr*) &binary[hdr->e_phoff];
    bin_data  = &binary[phdr->p_offset];
    bin_len   = phdr->p_filesz;
    phys_base = (char*) (uintptr_t) phdr->p_paddr;
  }
  else {
    auto* ehdr = (Elf64_Ehdr*) hdr;
    /// note: this assumes section headers are at the end
    expected_total =
        ehdr->e_shnum * ehdr->e_shentsize +
        ehdr->e_shoff;
    /// program entry point
    void* start = find_kernel_start64(ehdr);
    start_offset = (start) ? (uintptr_t) start : ehdr->e_entry;
    found_kernel_start = (start != nullptr);
    // get offsets for the new service from program header
    auto* phdr = (Elf64_Phdr*) &binary[ehdr->e_phoff];
    bin_data  = &binary[phdr->p_offset];
    bin_len   = phdr->p_filesz;
    phys_base = (char*) phdr->p_paddr;
  }

  if (blob.size() < expected_total || expected_total < ELF_MINIMUM)
  {
    fprintf(stderr,
        "*** There was a mismatch between blob length and expected ELF file size:\n");
    fprintf(stderr,
        "EXPECTED: %u byte\n",  (uint32_t) expected_total);
    fprintf(stderr,
        "ACTUAL:   %u bytes\n", (uint32_t) blob.size());
    throw std::runtime_error("ELF file was incomplete");
  }
  LPRINT("* Validated ELF header\n");

  // _start() entry point
  LPRINT("* Kernel entry is located at %#x\n", start_offset);

  // save ourselves if function passed
  update_store_data(storage_area, &blob);

  // 2. flush all devices with flush() interface
  hw::Devices::flush_all();
  // 3. deactivate all devices (eg. mask all MSI-X vectors)
  // NOTE: there are some nasty side effects from calling this
  hw::Devices::deactivate_all();
  // turn off devices that affect memory
  __arch_system_deactivate();

  // store soft-resetting stuff
#if defined(__includeos__)
  extern const std::pair<const char*, size_t> get_rollback_location();
  const auto rollback = get_rollback_location();
  // we should store physical address of update location
  auto rb_phys = os::mem::virt_to_phys((uintptr_t) rollback.first);
  void* sr_data = __os_store_soft_reset((void*) rb_phys, rollback.second);
#else
  void* sr_data = nullptr;
#endif

  // get offsets for the new service from program header
  if (bin_data == nullptr ||
      phys_base == nullptr || bin_len <= 64) {
    throw std::runtime_error("ELF program header malformed");
  }
  LPRINT("* Physical base address is %p...\n", phys_base);

  // replace ourselves and reset by jumping to _start
  LPRINT("* Replacing self with %d bytes and jumping to %#x\n", bin_len, start_offset);

#ifdef PLATFORM_x86_solo5
  solo5_exec(blob.data(), blob.size());
  throw std::runtime_error("solo5_exec returned");
# elif defined(PLATFORM_UNITTEST)
  throw liveupdate_exec_success();
# elif defined(USERSPACE_LINUX)
  hotswap(bin_data, bin_len, phys_base, start_offset, sr_data);
  throw liveupdate_exec_success();
# elif defined(ARCH_x86_64)
    // change to simple pagetable
    __x86_init_paging((void*) 0x1000);
  if (found_kernel_start == false)
  {
    // copy hotswapping function to sweet spot
    memcpy(HOTSWAP_AREA, (void*) &hotswap64, hotswap64_len);
    /// the end
  if (LIVEUPDATE_ZERO_OLD_MEMORY) {
    ((decltype(&hotswap64)) HOTSWAP_AREA)(phys_base, bin_data, bin_len,
                start_offset,          /* binary entry point */
                sr_data,               /* softreset location */
                (void*) kernel::heap_end() /* zero memory until this location */);
  } else {
    ((decltype(&hotswap64)) HOTSWAP_AREA)(phys_base, bin_data, bin_len, start_offset, sr_data, nullptr);
  }
  }
# endif
  // copy hotswapping function to sweet spot
  memcpy(HOTSWAP_AREA, (void*) &hotswap, &__hotswap_length - (char*) &hotswap);
  /// the end
  ((decltype(&hotswap)) HOTSWAP_AREA)(bin_data, bin_len, phys_base, start_offset, sr_data);
}
void LiveUpdate::restore_environment()
{
  // enable interrupts again
  asm volatile("sti");
}
buffer_t LiveUpdate::store()
{
  char* location = (char*) kernel::liveupdate_storage_area();
  size_t size = update_store_data(location, nullptr);
  return buffer_t(location, location + size);
}

size_t LiveUpdate::stored_data_length(const void* location)
{
  if (location == nullptr) location = kernel::liveupdate_storage_area();
  auto* storage = (storage_header*) location;

  if (storage->validate() == false)
      throw std::runtime_error("Failed sanity check on LiveUpdate storage area");

  /// return length of the whole area
  return storage->total_bytes();
}

size_t update_store_data(void* location, const buffer_t* blob)
{
  // create storage header in the fixed location
  new (location) storage_header();
  auto* storage = (storage_header*) location;

  Storage wrapper(*storage);
  /// callback for storing stuff, if provided
  for (const auto& pair : storage_callbacks)
  {
    // create partition
    int p = storage->create_partition(pair.first);
    // run serialization process
    pair.second(wrapper, blob);
    // add end for partition
    storage->finish_partition(p);
  }

  /// finalize
  storage->finalize();

  /// return length (and perform sanity check)
  return LiveUpdate::stored_data_length(location);
}

/// struct Storage

void Storage::put_marker(uid id)
{
  hdr.add_marker(id);
}
void Storage::add_int(uid id, int value)
{
  hdr.add_int(id, value);
}
void Storage::add_string(uid id, const std::string& str)
{
  hdr.add_string(id, str);
}
void Storage::add_buffer(uid id, const buffer_t& blob)
{
  hdr.add_buffer(id, blob.data(), blob.size());
}
void Storage::add_buffer(uid id, const void* buf, size_t len)
{
  hdr.add_buffer(id, (const char*) buf, len);
}
void Storage::add_vector(uid id, const void* buf, size_t count, size_t esize)
{
  hdr.add_vector(id, buf, count, esize);
}
void Storage::add_string_vector(uid id, const std::vector<std::string>& vec)
{
  hdr.add_string_vector(id, vec);
}
#include <net/stream.hpp>
void Storage::add_stream(net::Stream& stream)
{
  auto* stream_ptr = (net::Stream*) &stream;
  // get the sub-ID for this stream:
  // it will be used when deserializing to make sure we arent
  // calling the wrong deserialization function on the stream
  const uint16_t subid = stream_ptr->serialization_subid();
  assert(subid != 0 && "Stream should not return 0 for subid");
  // serialize the stream
  hdr.add_struct(TYPE_STREAM, subid,
  [stream_ptr] (char* location) -> int {
    // returns size of all the serialized data
    return stream_ptr->serialize_to(location, 0xFFFFFFFF);
  });
}<|MERGE_RESOLUTION|>--- conflicted
+++ resolved
@@ -127,20 +127,10 @@
   if (storage_area >= &_ELF_START_ && storage_area < &_end) {
     throw std::runtime_error("LiveUpdate storage area is inside kernel area");
   }
-<<<<<<< HEAD
-#endif
   if (storage_area >= (char*) kernel::heap_begin() && storage_area < (char*) kernel::heap_end()) {
     throw std::runtime_error("LiveUpdate storage area is inside the heap area");
   }
   if (storage_area_phys >= kernel::heap_max()) {
-=======
-  if (storage_area >= (char*) OS::heap_begin() && storage_area < (char*) OS::heap_end()) {
-    throw std::runtime_error("LiveUpdate storage area is inside the heap area");
-  }
-  if (storage_area_phys >= OS::heap_max()) {
-    printf("Storage area is at %p / %p\n",
-           (void*) storage_area_phys, (void*) OS::heap_max());
->>>>>>> 4eebf323
     throw std::runtime_error("LiveUpdate storage area is outside physical memory");
   }
   if (storage_area_phys >= kernel::heap_max() - 0x10000) {
