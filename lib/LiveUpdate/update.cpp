--- conflicted
+++ resolved
@@ -49,15 +49,9 @@
 extern char _ELF_START_;
 extern char _end;
 // turn this off to reduce liveupdate times at the cost of extra checks
-<<<<<<< HEAD
-bool LIVEUPDATE_PERFORM_SANITY_CHECKS = true;
-// turn this om to zero-initialize all memory between new kernel and heap end
-bool LIVEUPDATE_ZERO_OLD_MEMORY       = false;
-=======
 bool LIVEUPDATE_USE_CHEKSUMS    = true;
 // turn this om to zero-initialize all memory between new kernel and heap end
 bool LIVEUPDATE_ZERO_OLD_MEMORY = false;
->>>>>>> 31d854eb
 
 using namespace liu;
 
@@ -277,12 +271,7 @@
   } else {
     ((decltype(&hotswap64)) HOTSWAP_AREA)(phys_base, bin_data, bin_len, start_offset, sr_data, nullptr);
   }
-<<<<<<< HEAD
-# else
-#   error "Unimplemented architecture"
-=======
-  }
->>>>>>> 31d854eb
+  }
 # endif
   // copy hotswapping function to sweet spot
   memcpy(HOTSWAP_AREA, (void*) &hotswap, &__hotswap_length - (char*) &hotswap);
