--- conflicted
+++ resolved
@@ -222,21 +222,11 @@
   update_store_data(storage_area, &blob);
 
   // 2. flush all NICs
-<<<<<<< HEAD
-  auto nics = os::machine().get<hw::Nic>();
-  for(auto& nic : nics)
-    nic.get().flush();
-  // 3. deactivate all NICs (eg. mask all MSI-X vectors)
-  // NOTE: there are some nasty side effects from calling this
-  for(auto& nic : nics)
-    nic.get().deactivate();
-=======
   for(auto& nic : os::machine().get<hw::Nic>())
     nic.get().flush();
   // 3. deactivate all devices (eg. mask all MSI-X vectors)
   // NOTE: there are some nasty side effects from calling this
   os::machine().deactivate_devices();
->>>>>>> cee30218
   // turn off devices that affect memory
   __arch_system_deactivate();
 
