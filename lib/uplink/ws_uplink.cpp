--- conflicted
+++ resolved
@@ -81,12 +81,7 @@
       parser_({this, &WS_uplink::handle_transport}),
       heartbeat_timer({this, &WS_uplink::on_heartbeat_timer})
   {
-<<<<<<< HEAD
     if(liu::LiveUpdate::is_resumable() && kernel::is_live_updated())
-=======
-#if defined(LIVEUPDATE)
-    if(liu::LiveUpdate::is_resumable() && OS::is_live_updated())
->>>>>>> 8ef02b80
     {
       MYINFO("Found resumable state, try restoring...");
       liu::LiveUpdate::resume("uplink", {this, &WS_uplink::restore});
@@ -102,13 +97,8 @@
 #endif
     CHECK(config_.reboot, "Reboot on panic");
     if(config_.reboot)
-<<<<<<< HEAD
       os::set_panic_action(os::Panic_action::reboot);
 
-=======
-      OS::set_panic_action(OS::Panic_action::reboot);
-#if defined(LIVEUPDATE)
->>>>>>> 8ef02b80
     CHECK(config_.serialize_ct, "Serialize Conntrack");
     if(config_.serialize_ct)
       liu::LiveUpdate::register_partition("conntrack", {this, &WS_uplink::store_conntrack});
