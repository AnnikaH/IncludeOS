--- conflicted
+++ resolved
@@ -121,13 +121,8 @@
     }
   }
 
-<<<<<<< HEAD
-  void WS_uplink::start(net::Inet<net::IP4>& inet) {
-    MYINFO("Starting WS uplink on %s with ID %s\n",
-=======
   void WS_uplink::start(net::Inet& inet) {
     MYINFO("Starting WS uplink on %s with ID %s",
->>>>>>> 233e8266
       inet.ifname().c_str(), id_.c_str());
 
     Expects(inet.ip_addr() != 0 && "Network interface not configured");
@@ -186,11 +181,7 @@
     uri::URI url{config_.url};
     url << endpoint;
 
-<<<<<<< HEAD
-    MYINFO("Sending auth request to %s\n", url.c_str());
-=======
     MYINFO("[ %s ] Sending auth request to %s", isotime::now().c_str(), url.to_string().c_str());
->>>>>>> 233e8266
 
     client_->post(url,
       { {"Content-Type", "application/json"} },
@@ -205,22 +196,14 @@
 
     if(err)
     {
-<<<<<<< HEAD
-      MYINFO("Auth failed - %s\n", err.to_string().c_str());
-=======
       MYINFO("[ %s ] Auth failed - %s", isotime::now().c_str(), err.to_string().c_str());
->>>>>>> 233e8266
       retry_auth();
       return;
     }
 
     if(res->status_code() != http::OK)
     {
-<<<<<<< HEAD
-      MYINFO("Auth failed - %s\n", res->to_string().c_str());
-=======
       MYINFO("[ %s ] Auth failed - %s", isotime::now().c_str(), res->to_string().c_str());
->>>>>>> 233e8266
       retry_auth();
       return;
     }
@@ -262,13 +245,9 @@
     std::string scheme = (config_.url.scheme_is_secure()) ? "wss://" : "ws://";
     uri::URI url{scheme + config_.url.host_and_port() + endpoint};
 
-<<<<<<< HEAD
-    MYINFO("Dock attempt to %s\n", url.c_str());
+    MYINFO("[ %s ] Dock attempt to %s", isotime::now().c_str(), url.to_string().c_str());
 
     debugM("Ready to connect\n");
-=======
-    MYINFO("[ %s ] Dock attempt to %s", isotime::now().c_str(), url.to_string().c_str());
->>>>>>> 233e8266
 
     net::WebSocket::connect(*client_, url, {this, &WS_uplink::establish_ws});
   }
@@ -278,11 +257,7 @@
     debugM("WS_uplink::establish_ws\n");
 
     if(ws == nullptr) {
-<<<<<<< HEAD
-      MYINFO("Failed to establish websocket\n");
-=======
       MYINFO("[ %s ] Failed to establish websocket", isotime::now().c_str());
->>>>>>> 233e8266
       retry_auth();
       return;
     }
@@ -299,11 +274,7 @@
 
     flush_log();
 
-<<<<<<< HEAD
-    debugM("Websocket established\n");
-=======
     MYINFO("[ %s ] Websocket established", isotime::now().c_str());
->>>>>>> 233e8266
 
     send_ident();
 
@@ -316,9 +287,6 @@
     last_ping = RTC::now();
     heartbeat_timer.start(std::chrono::seconds(10));
 
-<<<<<<< HEAD
-    debugM("Heartbeat timer started\n");
-=======
     if(SystemLog::get_flags() & SystemLog::PANIC)
     {
       MYINFO("[ %s ] Found panic in system log", isotime::now().c_str());
@@ -326,7 +294,6 @@
       SystemLog::clear_flags();
       send_message(Transport_code::PANIC, log.data(), log.size());
     }
->>>>>>> 233e8266
   }
 
   void WS_uplink::handle_ws_close(uint16_t code)
@@ -347,11 +314,7 @@
   {
     debugM("WS_uplink::handle_pong_timeout\n");
     heart_retries_left--;
-<<<<<<< HEAD
-    MYINFO("! Pong timeout. Retries left %i\n", heart_retries_left);
-=======
     MYINFO("[ %s ] ! Pong timeout. Retries left %i", isotime::now().c_str(), heart_retries_left);
->>>>>>> 233e8266
   }
 
   void WS_uplink::on_heartbeat_timer()
@@ -359,11 +322,7 @@
     debugM("WS_uplink::on_heartbeat_timer\n");
 
     if (not is_online()) {
-<<<<<<< HEAD
-      MYINFO("Can't heartbeat on closed conection.\n");
-=======
       MYINFO("Can't heartbeat on closed connection.");
->>>>>>> 233e8266
       return;
     }
 
@@ -405,11 +364,7 @@
       parser_.parse(msg->data(), msg->size());
     }
     else {
-<<<<<<< HEAD
-      MYINFO("Malformed WS message, try to re-establish\n");
-=======
       MYINFO("[ %s ] Malformed WS message, try to re-establish", isotime::now().c_str());
->>>>>>> 233e8266
       send_error("WebSocket error");
       ws_->close();
       ws_ = nullptr;
@@ -423,11 +378,7 @@
 
     if(UNLIKELY(t == nullptr))
     {
-<<<<<<< HEAD
-      MYINFO("Something went terribly wrong...\n");
-=======
       MYINFO("[ %s ] Something went terribly wrong...", isotime::now().c_str());
->>>>>>> 233e8266
       return;
     }
 
@@ -439,11 +390,7 @@
     {
       case Transport_code::UPDATE:
       {
-<<<<<<< HEAD
-        MYINFO("Update received - commencing update...\n");
-=======
         MYINFO("[ %s ] Update received - commencing update...", isotime::now().c_str());
->>>>>>> 233e8266
 
         update({t->begin(), t->end()});
         return;
@@ -491,24 +438,6 @@
     debugM("ws is now closed - starting update\n");
 
     // do the update
-<<<<<<< HEAD
-    Timers::oneshot(std::chrono::milliseconds(10),
-    [this, copy = buffer] (int) {
-      try {
-        debugM("Trying to liveupdate: liu::LiveUpdate::exec\n");
-        liu::LiveUpdate::exec(copy);
-      }
-      catch (std::exception& e) {
-        debugM("Exception thrown in liu::LiveUpdate::exec\n");
-        INFO2("LiveUpdate::exec() failed: %s\n", e.what());
-        debugM("Restoring environment\n");
-        liu::LiveUpdate::restore_environment();
-        debugM("Establishing new connection - calling auth\n");
-        // establish new connection
-        this->auth();
-      }
-    });
-=======
     try {
       liu::LiveUpdate::exec(std::move(buffer));
     }
@@ -518,7 +447,6 @@
       // establish new connection
       this->auth();
     }
->>>>>>> 233e8266
   }
 
   template <typename Writer, typename Stack_ptr>
@@ -559,11 +487,7 @@
 
   void WS_uplink::send_ident()
   {
-<<<<<<< HEAD
-    MYINFO("Sending ident\n");
-=======
     MYINFO("[ %s ] Sending ident", isotime::now().c_str());
->>>>>>> 233e8266
     using namespace rapidjson;
 
     StringBuffer buf;
@@ -647,11 +571,7 @@
   }
 
   void WS_uplink::send_uplink() {
-<<<<<<< HEAD
-    MYINFO("Sending uplink\n");
-=======
     MYINFO("[ %s ] Sending uplink", isotime::now().c_str());
->>>>>>> 233e8266
     using namespace rapidjson;
 
     StringBuffer buf;
@@ -679,15 +599,11 @@
     ws_->write(transport.data().data(), transport.data().size());
   }
 
-<<<<<<< HEAD
-  void WS_uplink::send_message(Transport_code code, const char* data, size_t len) {
+  void WS_uplink::send_message(Transport_code code, const char* data, size_t len)
+  {
     debugM("WS_uplink::send_message\n");
-=======
-  void WS_uplink::send_message(Transport_code code, const char* data, size_t len)
-  {
     if(UNLIKELY(not is_online()))
       return;
->>>>>>> 233e8266
 
     auto transport = Transport{Header{code, static_cast<uint32_t>(len)}};
 
@@ -739,21 +655,6 @@
     }
   }
 
-<<<<<<< HEAD
-  void WS_uplink::panic(const char* why){
-    debugM("WS_uplink sending panic\n");
-    Log::get().flush();
-    send_message(Transport_code::PANIC, why, strlen(why));
-    ws_->close();
-    inet_.nic().flush();
-
-    debugM("ws has been closed and nic has been flushed - rebooting if is true\n");
-
-    if(config_.reboot) OS::reboot();
-  }
-
-=======
->>>>>>> 233e8266
   void WS_uplink::send_stats()
   {
     debugM("WS_uplink::send_stats\n");
