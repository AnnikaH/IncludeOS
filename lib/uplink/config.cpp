--- conflicted
+++ resolved
@@ -109,14 +109,11 @@
       config_.certs_path = cfg["certs"].GetString();
     }
 
-<<<<<<< HEAD
-=======
     if(cfg.HasMember("verify"))
     {
       config_.verify_certs = cfg["verify"].GetBool();
     }
 
->>>>>>> 0eca5e4a
     return config_;
   }
 
