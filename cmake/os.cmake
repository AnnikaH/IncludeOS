--- conflicted
+++ resolved
@@ -195,15 +195,10 @@
   add_library(libpthread STATIC IMPORTED)
   set_target_properties(libpthread PROPERTIES LINKER_LANGUAGE C)
   set_target_properties(libpthread PROPERTIES IMPORTED_LOCATION "${INCLUDEOS_PREFIX}/${ARCH}/lib/libpthread.a")
-
-<<<<<<< HEAD
+  
   #allways use the provided libcompiler.a
   set(COMPILER_RT_FILE "${INCLUDEOS_PREFIX}/${ARCH}/lib/libcompiler.a")
-=======
-  if (NOT COMPILER_RT_FILE)
-    set(COMPILER_RT_FILE "${INCLUDEOS_PREFIX}/${ARCH}/lib/libcompiler.a")
-  endif()
->>>>>>> a32180ba
+
 
   add_library(libgcc STATIC IMPORTED)
   set_target_properties(libgcc PROPERTIES LINKER_LANGUAGE C)
