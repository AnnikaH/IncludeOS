
if (NOT CMAKE_BUILD_TYPE)
  set(CMAKE_BUILD_TYPE "Release")
endif()

<<<<<<< HEAD
=======
# configure options
option(default_stdout "Use the OS default stdout (serial)" ON)

option(debug "Build with debugging symbols (OBS: increases binary size)" OFF)
option(minimal "Build for minimal size" OFF)
option(stripped "Strip symbols to further reduce size" OFF)

option(smp "Enable SMP (multiprocessing)" OFF)
option(undefined_san "Enable undefined-behavior sanitizer" OFF)
option(thin_lto "Enable Thin LTO plugin" OFF)
option(full_lto "Enable full LTO (also works on LD)" OFF)
option(coroutines "Compile with coroutines TS support" OFF)

# create OS version string from git describe (used in CXX flags)
set(SSP_VALUE "0x0" CACHE STRING "Fixed stack sentinel value")


set(CPP_VERSION c++17)
>>>>>>> b195fbbd
set (CMAKE_CXX_STANDARD 17)
set (CMAKE_CXX_STANDARD_REQUIRED ON)

if (${CMAKE_VERSION} VERSION_LESS "3.12")
  find_program(Python2 python2.7)
  if (NOT Python2)
    #brutal fallback
    set(Python2_EXECUTABLE python)
  else()
    set(Python2_EXECUTABLE ${Python2})
  endif()
else()
  find_package(Python2 COMPONENTS Interpreter)
endif()

if (NOT DEFINED PLATFORM)
  if (DEFINED ENV{PLATFORM})
    set(PLATFORM $ENV{PLATFORM})
  else()
    set(PLATFORM x86_pc)
  endif()
endif()

if (CONAN_EXPORTED OR CONAN_LIBS)
  # standard conan installation, deps will be defined in conanfile.py
  # and not necessary to call conan again, conan is already running
  if (CONAN_EXPORTED)
    include(${CMAKE_CURRENT_BINARY_DIR}/conanbuildinfo.cmake)
    conan_basic_setup()
    #hack for editable package
    set(INCLUDEOS_PREFIX ${CONAN_INCLUDEOS_ROOT})
  else()
    #hack for editable package
    set(INCLUDEOS_PREFIX ${CONAN_INCLUDEOS_ROOT}/install)
  endif()


  #TODO use these
  #CONAN_SETTINGS_ARCH Provides arch type
  #CONAN_SETTINGS_BUILD_TYPE provides std cmake "Debug" and "Release" "are they set by conan_basic?"
  #CONAN_SETTINGS_COMPILER AND CONAN_SETTINGS_COMPILER_VERSION
  #CONAN_SETTINGS_OS ("Linux","Windows","Macos")

  if (NOT DEFINED ARCH)
    if (${CONAN_SETTINGS_ARCH} STREQUAL "x86")
      set(ARCH i686)
    else()
      set(ARCH ${CONAN_SETTINGS_ARCH})
    endif()
  endif()


  set(NAME_STUB "${CONAN_INCLUDEOS_ROOT}/src/service_name.cpp")
  set(CRTN ${CONAN_LIB_DIRS_MUSL}/crtn.o)
  set(CRTI ${CONAN_LIB_DIRS_MUSL}/crti.o)

  set(TRIPLE "${ARCH}-pc-linux-elf")
  set(LIBRARIES ${CONAN_LIBS})
  set(CONAN_LIBS "")

  #set(ELF_SYMS elf_syms)

  find_program(ELF_SYMS elf_syms)
  if (ELF_SYMS-NOTFOUND)
    message(FATAL_ERROR "elf_syms not found")
  endif()

  find_program(DISKBUILDER diskbuilder)
  if (DISKBUILDER-NOTFOUND)
    message(FATAL_ERROR "diskbuilder not found")
  endif()

  set(LINK_SCRIPT ${INCLUDEOS_PREFIX}/${ARCH}/linker.ld)
  #includeos package can provide this!
  include_directories(
    ${INCLUDEOS_PREFIX}/include/os
  )


else()
  #TODO initialise self
  #message(FATAL_ERROR "Not running under conan")
  #TODO surely we can fix this!!
  if (NOT DEFINED ARCH)
    if (DEFINED ENV{ARCH})
      set(ARCH $ENV{ARCH})
    else()
      set(ARCH x86_64)
    endif()
  endif()

  set(TRIPLE "${ARCH}-pc-linux-elf")
  include_directories(
    ${INCLUDEOS_PREFIX}/${ARCH}/include/c++/v1
    #${INCLUDEOS_PREFIX}/${ARCH}/include/c++/v1/experimental
    ${INCLUDEOS_PREFIX}/${ARCH}/include
    ${INCLUDEOS_PREFIX}/include/os
  )

  set(NAME_STUB "${INCLUDEOS_PREFIX}/src/service_name.cpp")
  set(CRTN ${INCLUDEOS_PREFIX}/${ARCH}/lib/crtn.o)
  set(CRTI ${INCLUDEOS_PREFIX}/${ARCH}/lib/crti.o)
  #TODO do the whole ye old dance

  add_library(libos STATIC IMPORTED)
  set_target_properties(libos PROPERTIES LINKER_LANGUAGE CXX)
  set_target_properties(libos PROPERTIES IMPORTED_LOCATION ${INCLUDEOS_PREFIX}/${ARCH}/lib/libos.a)

  add_library(libarch STATIC IMPORTED)
  set_target_properties(libarch PROPERTIES LINKER_LANGUAGE CXX)
  set_target_properties(libarch PROPERTIES IMPORTED_LOCATION ${INCLUDEOS_PREFIX}/${ARCH}/lib/libarch.a)

  add_library(libplatform STATIC IMPORTED)
  set_target_properties(libplatform PROPERTIES LINKER_LANGUAGE CXX)
  set_target_properties(libplatform PROPERTIES IMPORTED_LOCATION ${INCLUDEOS_PREFIX}/${ARCH}/platform/lib${PLATFORM}.a)

  if(${ARCH} STREQUAL "x86_64")
    add_library(libbotan STATIC IMPORTED)
    set_target_properties(libbotan PROPERTIES LINKER_LANGUAGE CXX)
    set_target_properties(libbotan PROPERTIES IMPORTED_LOCATION ${INCLUDEOS_PREFIX}/${ARCH}/lib/libbotan-2.a)

    add_library(libs2n STATIC IMPORTED)
    set_target_properties(libs2n PROPERTIES LINKER_LANGUAGE CXX)
    set_target_properties(libs2n PROPERTIES IMPORTED_LOCATION ${INCLUDEOS_PREFIX}/${ARCH}/lib/libs2n.a)

    add_library(libssl STATIC IMPORTED)
    set_target_properties(libssl PROPERTIES LINKER_LANGUAGE CXX)
    set_target_properties(libssl PROPERTIES IMPORTED_LOCATION ${INCLUDEOS_PREFIX}/${ARCH}/lib/libssl.a)

    add_library(libcrypto STATIC IMPORTED)
    set_target_properties(libcrypto PROPERTIES LINKER_LANGUAGE CXX)
    set_target_properties(libcrypto PROPERTIES IMPORTED_LOCATION ${INCLUDEOS_PREFIX}/${ARCH}/lib/libcrypto.a)
    set(OPENSSL_LIBS libs2n libssl libcrypto)

    include_directories(${INSTALL_LOC}/${ARCH}/include)
  endif()
  if (NOT ${PLATFORM} STREQUAL x86_nano )
    add_library(http_parser STATIC IMPORTED)
    set_target_properties(http_parser PROPERTIES LINKER_LANGUAGE CXX)
    set_target_properties(http_parser PROPERTIES IMPORTED_LOCATION ${INCLUDEOS_PREFIX}/${ARCH}/lib/http_parser.o)

    add_library(uzlib STATIC IMPORTED)
    set_target_properties(uzlib PROPERTIES LINKER_LANGUAGE CXX)
    set_target_properties(uzlib PROPERTIES IMPORTED_LOCATION ${INCLUDEOS_PREFIX}/${ARCH}/lib/libtinf.a)

  endif()

  add_library(musl_syscalls STATIC IMPORTED)
  set_target_properties(musl_syscalls PROPERTIES LINKER_LANGUAGE CXX)
  set_target_properties(musl_syscalls PROPERTIES IMPORTED_LOCATION ${INCLUDEOS_PREFIX}/${ARCH}/lib/libmusl_syscalls.a)

  add_library(libcxx STATIC IMPORTED)
  add_library(cxxabi STATIC IMPORTED)
  add_library(libunwind STATIC IMPORTED)
  add_library(libcxx_experimental STATIC IMPORTED)

  set_target_properties(libcxx PROPERTIES LINKER_LANGUAGE CXX)
  set_target_properties(libcxx PROPERTIES IMPORTED_LOCATION ${INCLUDEOS_PREFIX}/${ARCH}/lib/libc++.a)
  set_target_properties(cxxabi PROPERTIES LINKER_LANGUAGE CXX)
  set_target_properties(cxxabi PROPERTIES IMPORTED_LOCATION ${INCLUDEOS_PREFIX}/${ARCH}/lib/libc++abi.a)
  set_target_properties(libunwind PROPERTIES LINKER_LANGUAGE CXX)
  set_target_properties(libunwind PROPERTIES IMPORTED_LOCATION ${INCLUDEOS_PREFIX}/${ARCH}/lib/libunwind.a)
  set_target_properties(libcxx_experimental PROPERTIES LINKER_LANGUAGE CXX)
  set_target_properties(libcxx_experimental PROPERTIES IMPORTED_LOCATION ${INCLUDEOS_PREFIX}/${ARCH}/lib/libc++experimental.a)

  add_library(libc STATIC IMPORTED)
  set_target_properties(libc PROPERTIES LINKER_LANGUAGE C)
  set_target_properties(libc PROPERTIES IMPORTED_LOCATION ${INCLUDEOS_PREFIX}/${ARCH}/lib/libc.a)

  add_library(libpthread STATIC IMPORTED)
  set_target_properties(libpthread PROPERTIES LINKER_LANGUAGE C)
  set_target_properties(libpthread PROPERTIES IMPORTED_LOCATION "${INCLUDEOS_PREFIX}/${ARCH}/lib/libpthread.a")

  #allways use the provided libcompiler.a
  set(COMPILER_RT_FILE "${INCLUDEOS_PREFIX}/${ARCH}/lib/libcompiler.a")


  add_library(libgcc STATIC IMPORTED)
  set_target_properties(libgcc PROPERTIES LINKER_LANGUAGE C)
  set_target_properties(libgcc PROPERTIES IMPORTED_LOCATION "${COMPILER_RT_FILE}")

  if ("${PLATFORM}" STREQUAL "x86_solo5")
    add_library(solo5 STATIC IMPORTED)
    set_target_properties(solo5 PROPERTIES LINKER_LANGUAGE C)
    set_target_properties(solo5 PROPERTIES IMPORTED_LOCATION ${INCLUDEOS_PREFIX}/${ARCH}/lib/solo5_hvt.o)
  endif()

  if (${PLATFORM} STREQUAL x86_nano)
    set(LIBRARIES
      libos
      libplatform
      libarch
      musl_syscalls
      ${LIBR_CMAKE_NAMES}
      libos
      libcxx
      libunwind
      libpthread
      libc
      libgcc
    )

  else()
    set(LIBRARIES
      libgcc
      libplatform
      libarch
      ${LIBR_CMAKE_NAMES}
      libos
      http_parser
      uzlib
      libbotan
      ${OPENSSL_LIBS}
      musl_syscalls
      libcxx_experimental
      libcxx
      libunwind
      libpthread
      libc
      libgcc
    )
  endif()
  if ("${PLATFORM}" STREQUAL "x86_solo5")
    set(LIBRARIES ${LIBRARIES} solo5)
  endif()

  set(ELF_SYMS ${INCLUDEOS_PREFIX}/bin/elf_syms)
  set(DISKBUILDER ${INCLUDEOS_PREFIX}/bin/diskbuilder)
  set(LINK_SCRIPT ${INCLUDEOS_PREFIX}/${ARCH}/linker.ld)
endif()


# arch and platform defines
#message(STATUS "Building for arch ${ARCH}, platform ${PLATFORM}")

set(CMAKE_CXX_COMPILER_TARGET ${TRIPLE})
set(CMAKE_C_COMPILER_TARGET ${TRIPLE})

add_definitions(-DARCH_${ARCH})
add_definitions(-DARCH="${ARCH}")
add_definitions(-DPLATFORM="${PLATFORM}")
add_definitions(-DPLATFORM_${PLATFORM})

# Arch-specific defines & options
if ("${ARCH}" STREQUAL "x86_64")
  set(ARCH_INTERNAL "ARCH_X64")
  set(CMAKE_ASM_NASM_OBJECT_FORMAT "elf64")
  set(OBJCOPY_TARGET "elf64-x86-64")
#  set(CAPABS "${CAPABS} -m64")
else()
  set(ARCH_INTERNAL "ARCH_X86")
  set(CMAKE_ASM_NASM_OBJECT_FORMAT "elf")
  set(OBJCOPY_TARGET "elf32-i386")
#  set(CAPABS "${CAPABS} -m32")
endif()

enable_language(ASM_NASM)

set(ELF ${ARCH})
if (${ELF} STREQUAL "i686")
  set(ELF "i386")
endif()

set(PRE_BSS_SIZE  "--defsym PRE_BSS_AREA=0x0")
if ("${PLATFORM}" STREQUAL "x86_solo5")
  # pre-BSS memory hole for uKVM global variables
  set(PRE_BSS_SIZE  "--defsym PRE_BSS_AREA=0x200000")
endif()

# linker stuff
set(CMAKE_SHARED_LIBRARY_LINK_CXX_FLAGS) # this removed -rdynamic from linker output
if (CMAKE_BUILD_TYPE MATCHES DEBUG)
  set(CMAKE_CXX_LINK_EXECUTABLE "<CMAKE_LINKER> -o <TARGET> <LINK_FLAGS> <OBJECTS> ${CRTI} --start-group <LINK_LIBRARIES> --end-group ${CRTN}")
else()
  set(CMAKE_CXX_LINK_EXECUTABLE "<CMAKE_LINKER> -S -o <TARGET> <LINK_FLAGS> <OBJECTS> ${CRTI} --start-group <LINK_LIBRARIES> --end-group ${CRTN}")
endif()

set(CMAKE_SKIP_RPATH ON)
set(BUILD_SHARED_LIBRARIES OFF)
set(CMAKE_EXE_LINKER_FLAGS "${CMAKE_EXE_LINKER_FLAGS} -static")

# TODO: find a more proper way to get the linker.ld script ?
set(LDFLAGS "-nostdlib -melf_${ELF} --eh-frame-hdr ${LD_STRIP} --script=${LINK_SCRIPT} --defsym _SSP_INIT_=${SSP_VALUE} ${PRE_BSS_SIZE}")


set(ELF_POSTFIX .elf.bin)

SET(DEFAULT_CONFIG_JSON ${CMAKE_CURRENT_SOURCE_DIR}/config.json)

function(os_add_config TARGET FILE)
  set(ELF_TARGET ${TARGET}${ELF_POSTFIX})
  message(STATUS "adding config file ${FILE}")
  if (DEFINED JSON_CONFIG_FILE_${ELF_TARGET})
    message(FATAL_ERROR "config already set to ${JSON_CONFIG_FILE_${ELF_TARGET}} add os_add_config prior to os_add_executable")
  endif()
  set(JSON_CONFIG_FILE_${ELF_TARGET} ${FILE} PARENT_SCOPE)
endfunction()


function(os_add_conan_package TARGET PACKAGE)

#TODO MOVE SOMEWHERE MORE SANE

  if(NOT EXISTS "${CMAKE_BINARY_DIR}/conan.cmake")
     message(STATUS "Downloading conan.cmake from https://github.com/conan-io/cmake-conan")
     file(DOWNLOAD "https://raw.githubusercontent.com/conan-io/cmake-conan/master/conan.cmake"
                    "${CMAKE_BINARY_DIR}/conan.cmake")
  endif()
  #TODO se if this goes all wack
  include(${CMAKE_BINARY_DIR}/conan.cmake)
  #should we specify a directory.. can we run it multiple times ?
  conan_cmake_run(
    REQUIRES ${PACKAGE}
    BASIC_SETUP
    CMAKE_TARGETS
  )
  #convert pkg/version@user/channel to pkg;versin;user;chanel
  string(REPLACE "@" ";" LIST ${PACKAGE})
  string(REPLACE "/" ";" LIST ${LIST})
  #get the first element
  list(GET LIST 0 PKG)

  os_link_libraries(${TARGET} CONAN_PKG::${PKG})

endfunction()

# TODO: fix so that we can add two executables in one service (NAME_STUB)
function(os_add_executable TARGET NAME)
  set(ELF_TARGET ${TARGET}${ELF_POSTFIX})
  add_executable(${ELF_TARGET} ${ARGN} ${NAME_STUB})
  set_property(SOURCE ${NAME_STUB} PROPERTY COMPILE_DEFINITIONS SERVICE="${TARGET}" SERVICE_NAME="${NAME}")

  set_target_properties(${ELF_TARGET} PROPERTIES LINK_FLAGS ${LDFLAGS})
  target_link_libraries(${ELF_TARGET} ${LIBRARIES})

  # TODO: if not debug strip
  if (CMAKE_BUILD_TYPE MATCHES DEBUG)
    set(STRIP_LV )
  else()
    set(STRIP_LV ${CMAKE_STRIP} --strip-all ${CMAKE_CURRENT_BINARY_DIR}/${TARGET})
  endif()
  FILE(WRITE ${CMAKE_CURRENT_BINARY_DIR}/binary.txt
    "${TARGET}"
  )
  add_custom_target(
    ${TARGET} ALL
    COMMENT "elf.syms"
    COMMAND ${ELF_SYMS} $<TARGET_FILE:${ELF_TARGET}>
    COMMAND ${CMAKE_OBJCOPY} --update-section .elf_symbols=_elf_symbols.bin  $<TARGET_FILE:${ELF_TARGET}> ${CMAKE_CURRENT_BINARY_DIR}/${TARGET}
    COMMAND ${STRIP_LV}
    DEPENDS ${ELF_TARGET}
  )

  if (DEFINED JSON_CONFIG_FILE_${ELF_TARGET})
    message(STATUS "using set config file ${JSON_CONFIG_FILE_${ELF_TARGET}}")
    internal_os_add_config(${ELF_TARGET} "${JSON_CONFIG_FILE_${ELF_TARGET}}")
  elseif (EXISTS ${CMAKE_CURRENT_SOURCE_DIR}/config.json)
    message(STATUS "using detected config file ${CMAKE_CURRENT_SOURCE_DIR}/config.json")
    internal_os_add_config(${ELF_TARGET} "${CMAKE_CURRENT_SOURCE_DIR}/config.json")
    set(JSON_CONFIG_FILE_${ELF_TARGET} "${CMAKE_CURRENT_SOURCE_DIR}/config.json" PARENT_SCOPE)
  endif()
  #copy the vm.json out of tree
  if (EXISTS ${CMAKE_CURRENT_SOURCE_DIR}/vm.json)
    configure_file(${CMAKE_CURRENT_SOURCE_DIR}/vm.json ${CMAKE_CURRENT_BINARY_DIR})
  endif()
endfunction()

##
function(os_compile_options TARGET)
  target_compile_options(${TARGET}${ELF_POSTFIX} ${ARGN})
endfunction()

function(os_compile_definitions TARGET)
  target_link_libraries(${TARGET}${ELF_POSTFIX} ${ARGN})
endfunction()

function(os_link_libraries TARGET)
  target_link_libraries(${TARGET}${ELF_POSTFIX} ${ARGN})
endfunction()

function(os_include_directories TARGET)
  target_include_directories(${TARGET}${ELF_POSTFIX} ${ARGN})
endfunction()

function(os_add_dependencies TARGET ${ARGN})
  add_dependencies(${TARGET}${ELF_POSTFIX} ${ARGN})
endfunction()

function (os_add_library_from_path TARGET LIBRARY PATH)
  set(FILENAME "${PATH}/lib${LIBRARY}.a")

  if(NOT EXISTS ${FILENAME})
    message(FATAL_ERROR "Library lib${LIBRARY}.a not found at ${PATH}")
    return()
  endif()

  add_library(${TARGET}_${LIBRARY} STATIC IMPORTED)
  set_target_properties(${TARGET}_${LIBRARY} PROPERTIES LINKER_LANGUAGE CXX)
  set_target_properties(${TARGET}_${LIBRARY} PROPERTIES IMPORTED_LOCATION "${FILENAME}")
  os_link_libraries(${TARGET} --whole-archive ${TARGET}_${LIBRARY} --no-whole-archive)
endfunction()

function (os_add_drivers TARGET)
  foreach(DRIVER ${ARGN})
    #if in conan expect it to be in order ?
    os_add_library_from_path(${TARGET} ${DRIVER} "${INCLUDEOS_PREFIX}/${ARCH}/drivers")
  endforeach()
endfunction()

function(os_add_plugins TARGET)
  foreach(PLUGIN ${ARGN})
    os_add_library_from_path(${TARGET} ${PLUGIN} "${INCLUDEOS_PREFIX}/${ARCH}/plugins")
  endforeach()
endfunction()

function (os_add_stdout TARGET DRIVER)
   os_add_library_from_path(${TARGET} ${DRIVER} "${INCLUDEOS_PREFIX}/${ARCH}/drivers/stdout")
endfunction()

function(os_add_os_library TARGET LIB)
  os_add_library_from_path(${TARGET} ${LIB} "${INCLUDEOS_PREFIX}/${ARCH}/lib")
endfunction()

#input file blob name and blob type eg add_binary_blob(<somefile> input.bin binary)
#results in an object called binary_input_bin
function(os_add_binary_blob TARGET BLOB_FILE BLOB_NAME BLOB_TYPE)
  set(OBJECT_FILE ${TARGET}_blob_${BLOB_TYPE}.o)
  add_custom_command(
    OUTPUT ${OBJECT_FILE}
    COMMAND cp ${BLOB_FILE} ${BLOB_NAME}
    COMMAND ${CMAKE_OBJCOPY} -I ${BLOB_TYPE} -O ${OBJCOPY_TARGET} -B i386 ${BLOB_NAME} ${OBJECT_FILE}
    COMMAND rm ${BLOB_NAME}
    DEPENDS ${BLOB_FILE}
    WORKING_DIRECTORY ${CMAKE_CURRENT_BINARY_DIR}
  )

  add_library(${TARGET}_blob_${BLOB_TYPE} STATIC ${OBJECT_FILE})
  set_target_properties(${TARGET}_blob_${BLOB_TYPE} PROPERTIES LINKER_LANGUAGE CXX)
  os_link_libraries(${TARGET} --whole-archive ${TARGET}_blob_${BLOB_TYPE} --no-whole-archive)
endfunction()
# add memdisk
function(os_add_memdisk TARGET DISK)
  get_filename_component(DISK_RELPATH "${DISK}"
    REALPATH BASE_DIR "${CMAKE_CURRENT_SOURCE_DIR}")
  add_custom_command(
    OUTPUT  memdisk.o
    COMMAND ${Python2_EXECUTABLE} ${INCLUDEOS_PREFIX}/tools/memdisk/memdisk.py --file memdisk.asm ${DISK_RELPATH}
    COMMAND nasm -f ${CMAKE_ASM_NASM_OBJECT_FORMAT} memdisk.asm -o memdisk.o
    DEPENDS ${DISK}
  )
  add_library(${TARGET}_memdisk STATIC memdisk.o)
  set_target_properties(${TARGET}_memdisk PROPERTIES LINKER_LANGUAGE CXX)
  os_link_libraries(${TARGET} --whole-archive ${TARGET}_memdisk --no-whole-archive)
endfunction()

# automatically build memdisk from folder
function(os_build_memdisk TARGET FOLD)
  get_filename_component(REL_PATH "${FOLD}" REALPATH BASE_DIR "${CMAKE_CURRENT_SOURCE_DIR}")
  #detect changes in disc folder and if and only if changed update the file that triggers rebuild
  add_custom_target(${TARGET}_disccontent ALL
    COMMAND find ${REL_PATH}/ -type f -exec md5sum "{}" + > /tmp/manifest.txt.new
    COMMAND cmp --silent ${CMAKE_CURRENT_BINARY_DIR}/manifest.txt /tmp/manifest.txt.new || cp /tmp/manifest.txt.new ${CMAKE_CURRENT_BINARY_DIR}/manifest.txt
    COMMENT "Checking disc content changes"
    BYPRODUCTS ${CMAKE_CURRENT_BINARY_DIR}/manifest.txt
    VERBATIM
  )

  add_custom_command(
      OUTPUT  memdisk.fat
      COMMAND ${DISKBUILDER} -o memdisk.fat ${REL_PATH}
      COMMENT "Creating memdisk"
      DEPENDS ${CMAKE_CURRENT_BINARY_DIR}/manifest.txt ${TARGET}_disccontent
  )
  add_custom_target(${TARGET}_diskbuilder DEPENDS memdisk.fat)
  os_add_dependencies(${TARGET} ${TARGET}_diskbuilder)
  os_add_memdisk(${TARGET} "${CMAKE_CURRENT_BINARY_DIR}/memdisk.fat")
endfunction()

# call build_memdisk only if MEMDISK is not defined from command line
function(os_diskbuilder TARGET FOLD)
  os_build_memdisk(${TARGET} ${FOLD})
endfunction()

function(os_install_certificates FOLDER)
  get_filename_component(REL_PATH "${FOLDER}" REALPATH BASE_DIR "${CMAKE_CURRENT_SOURCE_DIR}")
  message(STATUS "Install certificate bundle at ${FOLDER}")
  file(COPY ${INSTALL_LOC}/cert_bundle/ DESTINATION ${REL_PATH})
endfunction()


function(internal_os_add_config TARGET CONFIG_JSON)
  get_filename_component(FILENAME "${CONFIG_JSON}" NAME)
  set(OUTFILE ${CMAKE_CURRENT_BINARY_DIR}/${FILENAME}.o)
  add_custom_command(
    OUTPUT ${OUTFILE}
    COMMAND ${CMAKE_OBJCOPY} -I binary -O ${OBJCOPY_TARGET} -B i386 --rename-section .data=.config,CONTENTS,ALLOC,LOAD,READONLY,DATA ${CONFIG_JSON} ${OUTFILE}
    DEPENDS ${CONFIG_JSON}
    )
  add_library(config_json_${TARGET} STATIC ${OUTFILE})
  set_target_properties(config_json_${TARGET} PROPERTIES LINKER_LANGUAGE CXX)
  target_link_libraries(${TARGET}${TARGET_POSTFIX} --whole-archive config_json_${TARGET} --no-whole-archive)
endfunction()

function(os_add_nacl TARGET FILENAME)
  set(NACL_PATH ${INCLUDEOS_PREFIX}/tools/NaCl)
  add_custom_command(
     OUTPUT ${CMAKE_CURRENT_BINARY_DIR}/nacl_content.cpp
     COMMAND cat ${CMAKE_CURRENT_SOURCE_DIR}/${FILENAME} | ${Python2_EXECUTABLE} ${NACL_PATH}/NaCl.py ${CMAKE_CURRENT_BINARY_DIR}/nacl_content.cpp
     DEPENDS ${CMAKE_CURRENT_SOURCE_DIR}/${FILENAME}
   )
   add_library(nacl_content STATIC ${CMAKE_CURRENT_BINARY_DIR}/nacl_content.cpp)
   set_target_properties(nacl_content PROPERTIES LINKER_LANGUAGE CXX)
   os_link_libraries(${TARGET} --whole-archive nacl_content --no-whole-archive)
   os_add_plugins(${TARGET} nacl)
endfunction()

function(os_install)
  set(options OPTIONAL)
  set(oneValueArgs DESTINATION)
  set(multiValueArgs TARGETS)
  cmake_parse_arguments(os_install "${optional}" "${oneValueArgs}" "${multiValueArgs}" ${ARGN})

  if (os_install_DESTINATION STREQUAL "")
    set(os_install_DESTINATION bin)
  endif()

  foreach(T ${os_install_TARGETS})
    #message("OS install  ${T} to ${os_install_DESTINATION}")
    install(PROGRAMS ${CMAKE_CURRENT_BINARY_DIR}/${T} DESTINATION ${os_install_DESTINATION})
  endforeach()

endfunction()<|MERGE_RESOLUTION|>--- conflicted
+++ resolved
@@ -3,27 +3,6 @@
   set(CMAKE_BUILD_TYPE "Release")
 endif()
 
-<<<<<<< HEAD
-=======
-# configure options
-option(default_stdout "Use the OS default stdout (serial)" ON)
-
-option(debug "Build with debugging symbols (OBS: increases binary size)" OFF)
-option(minimal "Build for minimal size" OFF)
-option(stripped "Strip symbols to further reduce size" OFF)
-
-option(smp "Enable SMP (multiprocessing)" OFF)
-option(undefined_san "Enable undefined-behavior sanitizer" OFF)
-option(thin_lto "Enable Thin LTO plugin" OFF)
-option(full_lto "Enable full LTO (also works on LD)" OFF)
-option(coroutines "Compile with coroutines TS support" OFF)
-
-# create OS version string from git describe (used in CXX flags)
-set(SSP_VALUE "0x0" CACHE STRING "Fixed stack sentinel value")
-
-
-set(CPP_VERSION c++17)
->>>>>>> b195fbbd
 set (CMAKE_CXX_STANDARD 17)
 set (CMAKE_CXX_STANDARD_REQUIRED ON)
 
