--- conflicted
+++ resolved
@@ -270,7 +270,6 @@
 
 # TODO: find a more proper way to get the linker.ld script ?
 set(LDFLAGS "-nostdlib -melf_${ELF} --eh-frame-hdr ${LD_STRIP} --script=${LINK_SCRIPT}  ${PRE_BSS_SIZE}")
-<<<<<<< HEAD
 
 
 set(ELF_POSTFIX .elf.bin)
@@ -285,9 +284,7 @@
   endif()
   set(JSON_CONFIG_FILE_${ELF_TARGET} ${FILE} PARENT_SCOPE)
 endfunction()
-=======
-set(ELF_POSTFIX .elf.bin)
->>>>>>> fdcbac5c
+
 
 # TODO: fix so that we can add two executables in one service (NAME_STUB)
 function(os_add_executable TARGET NAME)
