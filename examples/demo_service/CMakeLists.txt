cmake_minimum_required(VERSION 2.8.9)

# IncludeOS install location
if (NOT DEFINED ENV{INCLUDEOS_PREFIX})
  set(ENV{INCLUDEOS_PREFIX} /usr/local)
endif()
include($ENV{INCLUDEOS_PREFIX}/includeos/pre.service.cmake)

project (demo_service)

# Human-readable name of your service
set(SERVICE_NAME "IncludeOS minimal example")

# Name of your service binary
set(BINARY       "IncludeOS_example")

# Source files to be linked with OS library parts to form bootable image
set(SOURCES
  service.cpp # ...add more here
  )

#
# Service CMake options
# (uncomment to enable)
#

# MISC:

# To add your own include paths:
# set(LOCAL_INCLUDES ".")

# Adding memdisk (expects my.disk to exist in current dir):
# set(MEMDISK ${CMAKE_SOURCE_DIR}/my.disk)

# DRIVERS / PLUGINS:

if ("$ENV{PLATFORM}" STREQUAL "x86_solo5")
  set(DRIVERS
<<<<<<< HEAD
      solo5net     # Virtio networking
      # virtioblock # Virtio block device
      # ... Others from src/drivers
=======
      solo5net
>>>>>>> 4e0946f8
    )
else()
  set(DRIVERS
      virtionet     # Virtio networking
      # virtioblock # Virtio block device
      # ... Others from src/drivers
    )
endif()

set(PLUGINS
    # syslogd    # Syslog over UDP
    # ...others
  )


# include service build script
include($ENV{INCLUDEOS_PREFIX}/includeos/post.service.cmake)<|MERGE_RESOLUTION|>--- conflicted
+++ resolved
@@ -36,13 +36,7 @@
 
 if ("$ENV{PLATFORM}" STREQUAL "x86_solo5")
   set(DRIVERS
-<<<<<<< HEAD
-      solo5net     # Virtio networking
-      # virtioblock # Virtio block device
-      # ... Others from src/drivers
-=======
       solo5net
->>>>>>> 4e0946f8
     )
 else()
   set(DRIVERS
