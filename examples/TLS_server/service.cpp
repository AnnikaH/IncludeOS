--- conflicted
+++ resolved
@@ -15,13 +15,8 @@
 // See the License for the specific language governing permissions and
 // limitations under the License.
 
-<<<<<<< HEAD
 #include <service>
-#include <net/inet4>
-=======
-#include <os>
 #include <net/inet>
->>>>>>> 3bceebde
 #include <memdisk>
 #include <timers>
 #include <https>
@@ -34,18 +29,12 @@
 
 void Service::start()
 {
-<<<<<<< HEAD
   fs::memdisk().init_fs(
   [] (auto err, auto&) {
     assert(!err);
   });
   // Auto-configured from config.json
-  auto& inet = net::Super_stack::get<net::IP4>(0);
-=======
-  // Get the first IP stack
-  // It should have configuration from config.json
   auto& inet = net::Super_stack::get(0);
->>>>>>> 3bceebde
 
 #ifndef BENCHMARK_MODE
   // Print some useful TCP stats every 30 secs
