--- conflicted
+++ resolved
@@ -14,18 +14,10 @@
 export num_jobs=${num_jobs:--j}	# Specify number of build jobs
 
 # Version numbers
-<<<<<<< HEAD
-export binutils_version=${binutils_version:-2.28} #ftp://ftp.gnu.org/gnu/binutils
+export binutils_version=${binutils_version:-2.29.1} #ftp://ftp.gnu.org/gnu/binutils
 export musl_version=${musl_version:-v1.1.18}
-export clang_version=${clang_version:-4.0}				# http://releases.llvm.org/
-export llvm_branch=${llvm_branch:-release_40}
-=======
-export binutils_version=${binutils_version:-2.29.1}		# ftp://ftp.gnu.org/gnu/binutils
-export newlib_version=${newlib_version:-2.5.0.20170922}			# ftp://sourceware.org/pub/newlib
-export gcc_version=${gcc_version:-7.2.0}				# ftp://ftp.nluug.nl/mirror/languages/gcc/releases/
-export clang_version=${clang_version:-4.0}				# http://releases.llvm.org/
+export clang_version=${clang_version:-5.0}				# http://releases.llvm.org/
 export llvm_branch=${llvm_branch:-release_50}
->>>>>>> b3e7477a
 
 # Options to skip steps
 [ ! -v do_binutils ] && do_binutils=1
@@ -82,11 +74,7 @@
      "binutils_version" "binutils version" "$binutils_version"\
 	   "musl_version" "musl version" "$musl_version"\
 	   "clang_version" "clang version" "$clang_version"\
-<<<<<<< HEAD
 	   "llvm_branch" "LLVM version" "$llvm_branch"\
-=======
-	   "LLVM_branch" "LLVM version" "$llvm_branch"\
->>>>>>> b3e7477a
      "BUNDLE_ARCHES" "Build for CPU arches" "$BUNDLE_ARCHES"\
 
 # Give user option to evaluate install options
