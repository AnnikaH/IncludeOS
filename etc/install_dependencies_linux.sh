--- conflicted
+++ resolved
@@ -7,11 +7,7 @@
 ############################################################
 
 BUILD_DEPENDENCIES="curl make cmake nasm bridge-utils qemu jq python-pip g++-multilib"
-<<<<<<< HEAD
-CLANG_VERSION="3.9"
-=======
 CLANG_VERSION="3.8"
->>>>>>> c48ab896
 TEST_DEPENDENCIES="g++"
 PYTHON_DEPENDENCIES="jsonschema psutil junit-xml filemagic"
 INSTALLED_PIP=0
@@ -81,11 +77,7 @@
 	   	fi
 	else
 		if [ $PRINT_INSTALL_STATUS -eq 1 ]; then
-<<<<<<< HEAD
-			printf "%s\n\n" "clang-$CLANG_VERSION -> MISSING"
-=======
 			printf "\n%s\n" "clang-$CLANG_VERSION -> MISSING"
->>>>>>> c48ab896
 		fi
 
 	fi
