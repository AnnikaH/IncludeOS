#!/usr/bin/env python

import os
import sys
import argparse
import subprocess

INCLUDEOS_PREFIX = None
default_prefix = "/usr/local"

# Locate IncludeOS installation
if "INCLUDEOS_PREFIX" not in os.environ:
    INCLUDEOS_PREFIX = default_prefix
else:
    INCLUDEOS_PREFIX = os.environ['INCLUDEOS_PREFIX']

if not os.path.isdir(INCLUDEOS_PREFIX + "/includeos"):
    print "Couldn't find IncludeOS installation. If you installed to a non-default location (e.g. not " + default_loc + ") please set the environment variable INCLUDEOS_PREFIX to point to this location."
    sys.exit(0)

# Argparse
parser = argparse.ArgumentParser(
  description="IncludeOS vmrunner. Builds and runs an IncludeOS service")

parser.add_argument("-c", "--clean", dest="clean", action="store_true",
                    help="Clean previous build before building")
parser.add_argument("-g", "--grub", dest="grub", action="store_true",
                    help="Create image with GRUB that will boot service")
parser.add_argument('image', action="store", type=str,
                    help="Filename of the service image")
parser.add_argument('vmargs', nargs='?', help="Arguments to pass on to the VM start / main")
args = parser.parse_args()

<<<<<<< HEAD
# Location of vmrunner
sys.path.append(INCLUDEOS_PREFIX + "/includeos")

from vmrunner import vmrunner
from vmrunner.prettify import color

color.VM_PREPEND = ""

=======
>>>>>>> 07c3e89e
nametag = "<boot>"
print color.INFO(nametag), "Args to pass to VM: ", args.vmargs

if len(vmrunner.vms) < 1:
    print color.FAIL("No vm description files found - nothing to boot")
    exit(-1)

print color.INFO(nametag), len(vmrunner.vms), "VM initialized. Commencing build- and boot..."

vm = vmrunner.vms[0]

if (args.clean):
    print color.INFO(nametag), "Cleaning build"
    vm.clean()

vm.cmake()

if (args.grub):
    subprocess.call([INCLUDEOS_PREFIX + "/includeos/grubify.sh", ""], shell=True)
else:
    vm.boot(timeout = None, kernel_args=" ".join(args.vmargs))<|MERGE_RESOLUTION|>--- conflicted
+++ resolved
@@ -28,22 +28,24 @@
                     help="Create image with GRUB that will boot service")
 parser.add_argument('image', action="store", type=str,
                     help="Filename of the service image")
-parser.add_argument('vmargs', nargs='?', help="Arguments to pass on to the VM start / main")
+parser.add_argument('vmargs', nargs='*', help="Arguments to pass on to the VM start / main")
 args = parser.parse_args()
 
-<<<<<<< HEAD
 # Location of vmrunner
 sys.path.append(INCLUDEOS_PREFIX + "/includeos")
 
+# Note: importing vmrunner will make it start looking for VM's
 from vmrunner import vmrunner
 from vmrunner.prettify import color
 
+# Override VM output prepension
 color.VM_PREPEND = ""
 
-=======
->>>>>>> 07c3e89e
+# Pretty printing from this command
 nametag = "<boot>"
-print color.INFO(nametag), "Args to pass to VM: ", args.vmargs
+INFO = color.INFO(nametag)
+
+print INFO , "Args to pass to VM: ", args.vmargs
 
 if len(vmrunner.vms) < 1:
     print color.FAIL("No vm description files found - nothing to boot")
@@ -54,12 +56,13 @@
 vm = vmrunner.vms[0]
 
 if (args.clean):
-    print color.INFO(nametag), "Cleaning build"
+    print INFO, "Cleaning build"
     vm.clean()
 
 vm.cmake()
 
 if (args.grub):
-    subprocess.call([INCLUDEOS_PREFIX + "/includeos/grubify.sh", ""], shell=True)
+    print INFO, "Creating GRUB image from ", args.image
+    subprocess.call(INCLUDEOS_PREFIX + "/includeos/scripts/grubify.sh " + args.image, shell=True)
 else:
     vm.boot(timeout = None, kernel_args=" ".join(args.vmargs))