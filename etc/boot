#!/bin/sh
# -*- mode: python -*-

''''which python2 >/dev/null 2>&1 && exec python2 "$0" "$@" # '''
''''which python  >/dev/null 2>&1 && exec python  "$0" "$@" # '''
''''exec echo "Error: I can't find python anywhere"         # '''

import os
import sys
import argparse
import subprocess
import re

INCLUDEOS_PREFIX = None
default_prefix = "/usr/local"

# Locate IncludeOS installation
if "INCLUDEOS_PREFIX" not in os.environ:
    INCLUDEOS_PREFIX = default_prefix
else:
    INCLUDEOS_PREFIX = os.environ['INCLUDEOS_PREFIX']

if not os.path.isdir(INCLUDEOS_PREFIX + "/includeos"):
    print "Couldn't find IncludeOS installation. If you installed to a non-default location (e.g. not " + default_loc + ") please set the environment variable INCLUDEOS_PREFIX to point to this location."
    sys.exit(0)

# Location of vmrunner
sys.path.append(INCLUDEOS_PREFIX + "/includeos")

from vmrunner.prettify import color


# Argparse
parser = argparse.ArgumentParser(
  description="Boot - Build and run IncludeOS services")

parser.add_argument("-c", "--clean", dest="clean", action="store_true",
                    help="Clean previous build before building")

parser.add_argument("-b", "--build", dest="build", action="store_true", default=False,
                    help="Only build the service, don't start it in a VM")

parser.add_argument("--drivers", dest="list_drivers", action="store_true", default=False,
                    help="List all available drivers")

parser.add_argument("--plugins", dest="list_plugins", action="store_true", default=False,
                    help="List all available plugins")

parser.add_argument("-v", "--verbose", dest="verbose", action="store_true", default=False,
                    help="Verbose output when building")

parser.add_argument("--create-bridge", dest="bridge", action="store_true",
                    help="Create bridge43, used in local testing when TAP devices are supported")

parser.add_argument("-g", "--grub", dest="grub", action="store_true",
                    help="Create image with GRUB bootloader that will boot provided binary")

parser.add_argument("--grub-reuse", dest="grub_reuse", action="store_true",
                    help="Reuse existing GRUB image if exists. Avoids reinstalling GRUB.")

parser.add_argument("-j", "--config", dest="config", type = str, metavar = "PATH",
                    help="Location of VM config file - JSON validated against a schema")

parser.add_argument('vm_location', action="store", type = str, default=".",
                    help="Location of the IncludeOS service binary, image or source")

<<<<<<< HEAD
parser.add_argument("-d", "--debug", dest="debug", action="store_true",
                    help="Start hypervisor in debug mode if available")
=======
parser.add_argument("--with-solo5", dest="solo5", action="store_true",
                    help="Run includeOS on solo5 kernel with ukvm-bin as monitor")
>>>>>>> 1dc40d3d

parser.add_argument('vmargs', nargs='*', help="Arguments to pass on to the VM start / main")

args = parser.parse_args()


# Pretty printing from this command
nametag = "<boot>"
INFO = color.INFO(nametag)

# Override VM output prepension
color.VM_PREPEND = ""

# in verbose mode we will set VERBOSE=1 for this environment
VERB = False
if (args.verbose):
    os.environ["VERBOSE"] = "1"
    VERB = True
    print INFO, "VERBOSE mode set for environment"
# Avoid the verbose var to hang around next run
elif "VERBOSE" in os.environ:
    del os.environ["VERBOSE"]

## list of drivers by processing library filenames
if (args.list_drivers):
    if "ARCH" not in os.environ:
        ARCH = "x86_64"
    else:
        ARCH = os.environ["ARCH"]
    FLD = INCLUDEOS_PREFIX + "/includeos/" + ARCH + "/drivers"
    print "Listing drivers from " + FLD + "..."
    for file in os.listdir(FLD):
        m = re.search('.*lib(.*)\.a', file)
        line = "=> " + m.group(1) + "\t (" + file + ")"
        print line.expandtabs(20)
    exit(0)

## list of plugins by processing library filenames
if (args.list_plugins):
    if "ARCH" not in os.environ:
        ARCH = "x86_64"
    else:
        ARCH = os.environ["ARCH"]
    FLD = INCLUDEOS_PREFIX + "/includeos/" + ARCH + "/plugins"
    print "Listing plugins from " + FLD + "..."
    for file in os.listdir(FLD):
        m = re.search('.*lib(.*)\.a', file)
        line = "=> " + m.group(1) + "\t (" + file + ")"
        print line.expandtabs(20)
    exit(0)


# Note: importing vmrunner will make it start looking for VM's
# vmrunner also relies on the verbose env var to be set on initialization
from vmrunner import vmrunner

# We can boot either a binary without bootloader, or an image with bootloader already attached
has_bootloader = False

# File extensions we assume to be bootable images, not just a kernel
image_extensions = [".img", ".raw"]

if VERB: print INFO , "Args to pass to VM: ", args.vmargs
# path w/name of VM image to run
image_name = args.vm_location

# if the binary argument is a directory, go there immediately and
# then initialize stuff ...
if (os.path.isdir(args.vm_location)):
    image_name = os.path.abspath(args.vm_location)
    if VERB: print INFO, "Changing directory to  " + image_name
    os.chdir(os.path.abspath(args.vm_location))


if len(vmrunner.vms) < 1:
    # This should never happen - there should always be a default
    print color.FAIL("No vm object found in vmrunner - nothing to boot")
    exit(-1)

if VERB:
    print INFO, len(vmrunner.vms), "VM initialized. Commencing build- and boot..."

config = None
if args.config:
    config = os.path.abspath(args.config)
    if VERB: print INFO, "Using config file", config

hyper_name = "qemu"
if args.solo5:
    hyper_name = "ukvm"
    os.environ['PLATFORM'] = "x86_solo5"
    qkvm_bin = INCLUDEOS_PREFIX + "/includeos/x86_64/lib/ukvm-bin"

    subprocess.call(['touch', INCLUDEOS_PREFIX + 'dummy.disk'])
    subprocess.call(['chmod', '+x', qkvm_bin])
    subprocess.call(['sudo', INCLUDEOS_PREFIX + "/includeos/scripts/ukvm-ifup.sh" ])

vm = vmrunner.vm(config = config, hyper_name = hyper_name)

# Don't listen to events needed by testrunner
vm.on_success(lambda(x): None, do_exit = False)
vm.on_panic(lambda(x): None, do_exit = False)

file_extension = os.path.splitext(args.vm_location)[1]

if args.clean:
    print INFO, "Cleaning build"
    vm.clean()

if (args.debug):
    print INFO, "Booting in debug mode"

if args.bridge:
    print INFO, "Creating bridge"
    subprocess.call(INCLUDEOS_PREFIX + "/includeos/scripts/create_bridge.sh", shell=True)

# If the binary name is a folder, such as ".", build the service
if os.path.isdir(image_name):
    vm.cmake()
    # also, set image name to
    image_name = open("binary.txt", 'r').read()

elif file_extension in image_extensions:
    if VERB: print INFO, "File extension recognized as bootable image"
    has_bootloader = True

elif not file_extension:
    if VERB: print INFO, "No file extension. Trying to boot as kernel"

else:
    if VERB: print INFO, "Unrecognized file extension. Trying to boot as kernel"

if (args.grub or args.grub_reuse):
    print INFO, "Creating GRUB image from ", args.vm_location
    opts = ""

    if args.grub_reuse:
        opts += "-u "

    subprocess.call(INCLUDEOS_PREFIX + "/includeos/scripts/grubify.sh " + opts + image_name, shell=True)
    image_name = image_name + ".grub.img"
    has_bootloader = True

# Skip starting a VM if we are only building
if (args.build): exit(0);

if (not has_bootloader):
    vm.boot(timeout = None, multiboot = True, debug = args.debug, kernel_args = " ".join(args.vmargs), image_name = image_name)
else:
    vm.boot(timeout = None, multiboot = False, debug = args.debug, kernel_args = None, image_name = image_name)
exit(0);<|MERGE_RESOLUTION|>--- conflicted
+++ resolved
@@ -64,13 +64,11 @@
 parser.add_argument('vm_location', action="store", type = str, default=".",
                     help="Location of the IncludeOS service binary, image or source")
 
-<<<<<<< HEAD
 parser.add_argument("-d", "--debug", dest="debug", action="store_true",
                     help="Start hypervisor in debug mode if available")
-=======
+
 parser.add_argument("--with-solo5", dest="solo5", action="store_true",
                     help="Run includeOS on solo5 kernel with ukvm-bin as monitor")
->>>>>>> 1dc40d3d
 
 parser.add_argument('vmargs', nargs='*', help="Arguments to pass on to the VM start / main")
 
