--- conflicted
+++ resolved
@@ -2,27 +2,6 @@
 
 set(INCLUDEOS_ROOT ${CMAKE_CURRENT_SOURCE_DIR}/)
 
-<<<<<<< HEAD
-include(CheckCXXCompilerFlag)
-
-check_cxx_compiler_flag(-std=c++17 HAVE_FLAG_STD_CXX17)
-if(NOT HAVE_FLAG_STD_CXX17)
- message(FATAL_ERROR "The provided compiler: " ${CMAKE_CXX_COMPILER} "\n does not support c++17 standard please make sure your CC and CXX points to a compiler that supports c++17")
-endif()
-
-
-if ((CMAKE_INSTALL_PREFIX_INITIALIZED_TO_DEFAULT))
-  if (DEFINED ENV{INCLUDEOS_PREFIX})
-    set(CMAKE_INSTALL_PREFIX $ENV{INCLUDEOS_PREFIX} CACHE PATH "..." FORCE)
-  else()
-    set(CMAKE_INSTALL_PREFIX ${CMAKE_INSTALL_PREFIX}/includeos)
-    message(WARNING "CMAKE_INSTALL_PREFIX is default ${CMAKE_INSTALL_PREFIX} did you forget to set INCLUDEOS_PREFIX")
-  endif()
-endif()
-
-#TODO get this from profile ?
-=======
->>>>>>> 7c8f8baf
 # Target CPU Architecture
 if(DEFINED ENV{ARCH})
   set(ARCH "$ENV{ARCH}" CACHE STRING "Architecture")
@@ -63,6 +42,7 @@
  if (DEFINED ENV{INCLUDEOS_PREFIX})
    set(CMAKE_INSTALL_PREFIX $ENV{INCLUDEOS_PREFIX} CACHE PATH "..." FORCE)
  else()
+   set(CMAKE_INSTALL_PREFIX ${CMAKE_INSTALL_PREFIX}/includeos)
    message(WARNING "CMAKE_INSTALL_PREFIX is default ${CMAKE_INSTALL_PREFIX} did you forget to set INCLUDEOS_PREFIX")
  endif()
 endif()
