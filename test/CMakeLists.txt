--- conflicted
+++ resolved
@@ -327,23 +327,18 @@
       DEPENDS ${TEST_BINARIES}
       BYPRODUCTS base.info
     )
-<<<<<<< HEAD
     add_custom_target(execute_test
       COMMENT "Executing test"
       COMMAND ctest
       DEPENDS ${TEST_BINARIES}
     )
-=======
->>>>>>> 256d89f9
+    
     #generate coverage for the excuted code.. TODO make it run all the code ?
     add_custom_target(coverage_executed
       COMMENT "Generating executed coverage"
       COMMAND ${CODECOV_LCOV} -q --gcov-tool ${CODECOV_GCOV} -b ${CMAKE_CURRENT_BINARY_DIR} -d ${CMAKE_CURRENT_BINARY_DIR} -o test.info -c
       BYPRODUCTS test.info
-<<<<<<< HEAD
       DEPENDS execute_test
-=======
->>>>>>> 256d89f9
     )
     #merge generated coverage and executed coverage.
     add_custom_target(coverage_merged
@@ -351,11 +346,7 @@
       COMMAND ${CODECOV_LCOV} -q --gcov-tool ${CODECOV_GCOV} -a base.info -a test.info -o unstripped.info
       SOURCES test.info base.info
       BYPRODUCTS unstripped.info
-<<<<<<< HEAD
       DEPENDS coverage_init coverage_executed
-=======
-      DEPENDS coverage_executed coverage_init
->>>>>>> 256d89f9
     )
 
     #strip from report /test path /usr/lib and /usr/include.. TODO add more if neccesary eg */.conan/*
