--- conflicted
+++ resolved
@@ -169,8 +169,6 @@
   ${INCLUDEOS_ROOT}/mod/http-parser/http_parser.c
 )
 
-<<<<<<< HEAD
-
 if(COVERAGE)
   message(STATUS "Coverage")
   list(REMOVE_ITEM TEST_SOURCES ${TEST}/util/unit/path_to_regex_no_options.cpp)
@@ -179,11 +177,11 @@
   set_property(SOURCE ${MOD_OBJECTS} PROPERTY COMPILE_FLAGS --coverage)
   set_property(SOURCE ${LEST_UTIL} PROPERTY COMPILE_FLAGS --coverage)
   set(CMAKE_EXE_LINKER_FLAGS "${CMAKE_EXE_LINKER_FLAGS} --coverage")
-=======
+endif()
+
 if(TRAVIS)
   message(STATUS "Travis")
   list(REMOVE_ITEM TEST_SOURCES ${TEST}/kernel/unit/rdrand_test.cpp)
->>>>>>> c2a6f003
 endif()
 
 # Only build selected sources with SINGLE
