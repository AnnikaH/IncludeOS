--- conflicted
+++ resolved
@@ -120,15 +120,6 @@
   ${TEST}/fs/unit/unit_fat.cpp
   #${TEST}/hw/unit/cpu_test.cpp
   ${TEST}/hw/unit/mac_addr_test.cpp
-<<<<<<< HEAD
-=======
-  ${TEST}/hw/unit/nic_test.cpp
-  ${TEST}/hw/unit/usernet.cpp
-  ${TEST}/hw/unit/virtio_queue.cpp
-  ${TEST}/kernel/unit/arch.cpp
-  ${TEST}/kernel/unit/block.cpp
-  ${TEST}/kernel/unit/cpuid.cpp
->>>>>>> 8ef02b80
   ${TEST}/kernel/unit/memmap_test.cpp
   ${TEST}/kernel/unit/memory.cpp
   ${TEST}/kernel/unit/x86_paging.cpp
@@ -210,108 +201,12 @@
   list(REMOVE_ITEM TEST_SOURCES ${TEST}/util/unit/path_to_regex_no_options.cpp)
 endif()
 
-<<<<<<< HEAD
-set(OS_SOURCES
-  ${SRC}/version.cpp
-  ${SRC}/arch/x86_64/paging.cpp
-  ${SRC}/fs/disk.cpp
-  ${SRC}/fs/dirent.cpp
-  ${SRC}/fs/fat.cpp
-  ${SRC}/fs/fat_async.cpp
-  ${SRC}/fs/fat_sync.cpp
-  ${SRC}/fs/filesystem.cpp
-  ${SRC}/fs/mbr.cpp
-  ${SRC}/fs/memdisk.cpp
-  ${SRC}/fs/path.cpp
-  ${SRC}/hal/machine.cpp
-  ${SRC}/hw/nic.cpp
-  ${SRC}/hw/msi.cpp
-  ${SRC}/hw/pci_device.cpp
-  ${SRC}/hw/pci_msi.cpp
-  ${SRC}/hw/ps2.cpp
-  ${SRC}/kernel/cpuid.cpp
-  ${SRC}/kernel/elf.cpp
-  ${SRC}/kernel/events.cpp
-  ${SRC}/kernel/memmap.cpp
-  ${SRC}/kernel/os.cpp
-  ${SRC}/kernel/pci_manager.cpp
-  ${SRC}/kernel/rng.cpp
-  ${SRC}/kernel/service_stub.cpp
-  #${SRC}/kernel/syscalls.cpp
-  ${SRC}/kernel/timers.cpp
-  ${SRC}/musl/brk.cpp
-  ${SRC}/net/addr.cpp
-  ${SRC}/net/buffer_store.cpp
-  ${SRC}/net/conntrack.cpp
-  ${SRC}/net/dns/client.cpp
-  ${SRC}/net/dns/dns.cpp
-  ${SRC}/net/dns/query.cpp
-  ${SRC}/net/dns/record.cpp
-  ${SRC}/net/dns/response.cpp
-  ${SRC}/net/ethernet/ethernet.cpp
-  ${SRC}/net/http/basic_client.cpp
-  ${SRC}/net/http/client_connection.cpp
-  ${SRC}/net/http/cookie.cpp
-  ${SRC}/net/http/header.cpp
-  ${SRC}/net/http/header_fields.cpp
-  ${SRC}/net/http/message.cpp
-  ${SRC}/net/http/mime_types.cpp
-  ${SRC}/net/http/request.cpp
-  ${SRC}/net/http/response.cpp
-  ${SRC}/net/http/status_codes.cpp
-  ${SRC}/net/http/time.cpp
-  ${SRC}/net/http/version.cpp
-  ${SRC}/net/checksum.cpp
-  ${SRC}/net/inet.cpp
-  ${SRC}/net/interfaces.cpp
-  ${SRC}/net/ip4/arp.cpp
-  ${SRC}/net/ip4/icmp4.cpp
-  ${SRC}/net/ip4/ip4.cpp
-  ${SRC}/net/ip4/reassembly.cpp
-  ${SRC}/net/ip6/addr.cpp
-  ${SRC}/net/ip6/extension_header.cpp
-  ${SRC}/net/ip6/icmp6.cpp
-  ${SRC}/net/ip6/mld.cpp
-  ${SRC}/net/ip6/ndp.cpp
-  ${SRC}/net/ip6/slaac.cpp
-  ${SRC}/net/ip6/ip6.cpp
-  ${SRC}/net/dhcp/dh4client.cpp
-  ${SRC}/net/nat/nat.cpp
-  ${SRC}/net/nat/napt.cpp
-  ${SRC}/net/tcp/connection.cpp
-  ${SRC}/net/tcp/connection_states.cpp
-  ${SRC}/net/tcp/listener.cpp
-  ${SRC}/net/tcp/rttm.cpp
-  ${SRC}/net/tcp/tcp.cpp
-  ${SRC}/net/tcp/read_buffer.cpp
-  ${SRC}/net/tcp/read_request.cpp
-  ${SRC}/net/tcp/stream.cpp
-  ${SRC}/net/tcp/write_queue.cpp
-  ${SRC}/net/udp/socket.cpp
-  ${SRC}/net/udp/udp.cpp
-  ${SRC}/posix/fd.cpp
-  ${SRC}/util/async.cpp
-  ${SRC}/util/crc32.cpp
-  ${SRC}/util/logger.cpp
-  ${SRC}/util/path_to_regex.cpp
-  ${SRC}/util/percent_encoding.cpp
-  ${SRC}/util/sha1.cpp
-  ${SRC}/util/statman.cpp
-  ${SRC}/util/syslog_facility.cpp
-  ${SRC}/util/syslogd.cpp
-  ${SRC}/util/tar.cpp
-  ${SRC}/util/uri.cpp
-  # ${SRC}/util/pmr_default.cpp # <- older libc++ versions might need this
-  ${SRC}/virtio/virtio_queue.cpp
-)
-=======
 if(EXTRA_TESTS)
   set(GENERATE_SUPPORT_FILES ON)
   message(STATUS "Adding some extra tests")
   list(APPEND TEST_SOURCES ${TEST}/kernel/unit/rdrand_test.cpp)
   list(APPEND TEST_SOURCES ${TEST}/util/unit/tar_test.cpp)
 endif()
->>>>>>> 8ef02b80
 
 #TODO get from conan!!! or should the test be in liveupdate and not vise versa?
 set(MOD_OBJECTS
