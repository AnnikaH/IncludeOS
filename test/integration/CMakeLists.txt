--- conflicted
+++ resolved
@@ -11,38 +11,15 @@
 #TODO create a "single" list of tests ?
 
 #TODO enable pulling everything from conan..
-<<<<<<< HEAD
-if(NOT DEFINED INCLUDEOS_PREFIX)
-  if (NOT DEFINED ENV{INCLUDEOS_PREFIX})
-    message(FATAL_ERROR "IncludeOS prefix is required")
-=======
+
 if (NOT DEFINED INCLUDEOS_PREFIX)
   if (NOT DEFINED ENV{INCLUDEOS_PREFIX})
     set(INCLUDEOS_PREFIX /usr/local/includeos)
->>>>>>> a32180ba
   else()
     set(INCLUDEOS_PREFIX $ENV{INCLUDEOS_PREFIX})
   endif()
 endif()
 
-<<<<<<< HEAD
-cmake_minimum_required(VERSION 3.12)
-=======
-set(FS_TESTS
-  fat16   20
-  fat32   20
-  ide     20
-  ide_write 20
-  memdisk 20
-  vfs 20
-  virtio_block 30
-)
-set(HW_TESTS
-  serial 20
-  vga 20
-  virtio_queue 20
-)
->>>>>>> a32180ba
 
 option(STRESS "Enable includeos stress test" OFF)
 project(IntegrationTests)
