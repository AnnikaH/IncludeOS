--- conflicted
+++ resolved
@@ -13,14 +13,11 @@
 # WORKING "user" Networking
 #export DEV_NET="-netdev user,id=user.0,hostfwd=tcp::5555-:22 -device virtio-net,netdev=user.0"
 
+# OBS: The mac-prefix must be c001 (which is cool) for Håreks Mac <-> IP hack to work
+#      The last 4 bytes can (and should) be changed to match the IP range of the bridge
+export macaddress="c0:01:0a:00:00:0a"
 #export macaddress="08:00:27:9d:86:e8"
-<<<<<<< HEAD
-export macaddress="08:00:0a:00:00:0a"
 #export macaddress="08:00:c0:a8:7a:0a" # 192.168.122.10 adapted to default virsh network 
-=======
-#export macaddress="08:00:c0.a8:7a:0a" # 192.168.122.10 adapted to default virsh network  
-export macaddress="08:00:0a:00:00:0a"
->>>>>>> 701b4bf6
 
 export DEV_NET="-device virtio-net,netdev=net0,mac=$macaddress -netdev tap,id=net0"
 
