#! /usr/bin/env python

import os
import sys
import subprocess
import thread

includeos_src = os.environ.get('INCLUDEOS_SRC',
                               os.path.realpath(os.path.join(os.getcwd(), os.path.dirname(__file__))).split('/test')[0])
sys.path.insert(0,includeos_src)

from vmrunner import vmrunner
from ws4py.client.threadedclient import WebSocketClient

class DummyClient(WebSocketClient):
    def opened(self):
        self.count = 0
        print "<test.py> Opened"

    def closed(self, code, reason=None):
        print "<test.py> Closed down", code, reason

    def received_message(self, m):
        print "<test.py> received message"
        self.count += 1
        if self.count >= 1000:
            self.close(reason='Bye bye')

def startBenchmark(line):
    print "<test.py> Starting WS benchmark"
    try:
<<<<<<< HEAD
        print "<test.py> WS-client connecting"
        ws = DummyClient('ws://10.0.0.55:8000/', protocols=['http-only', 'chat'])
=======
        ws = DummyClient('ws://10.0.0.54:8000/', protocols=['http-only', 'chat'])
        print "<test.py> WS-client connecting"
>>>>>>> 92a9ce40
        ws.connect()
        print "<test.py> WS-client conneted, doing run_forever"
        ws.run_forever()
        print "<test.py> Finished running forever"
    except KeyboardInterrupt:
        ws.close()
    return True


def start_ws_thread(line):
    # NOTE: The websocket client is threaded, but it doesn't start a thread until
    # the handshake is complete, which assumes everything works on IncludeOS' side.
    # If it doesn't, control is never returned back to vmrunner and it all hangs.
    print "<test.py> Starting ws client thread"
    thread.start_new_thread(startBenchmark, (line,))
    print "<test.py> Thread started, returning to vmrunner"


# Get an auto-created VM from the vmrunner
vm = vmrunner.vms[0]

# Add custom event for testing server
vm.on_output("Listening on port 8000", start_ws_thread)

# Boot the VM, taking a timeout as parameter
vm.cmake().boot(20).clean()<|MERGE_RESOLUTION|>--- conflicted
+++ resolved
@@ -29,13 +29,8 @@
 def startBenchmark(line):
     print "<test.py> Starting WS benchmark"
     try:
-<<<<<<< HEAD
-        print "<test.py> WS-client connecting"
-        ws = DummyClient('ws://10.0.0.55:8000/', protocols=['http-only', 'chat'])
-=======
         ws = DummyClient('ws://10.0.0.54:8000/', protocols=['http-only', 'chat'])
         print "<test.py> WS-client connecting"
->>>>>>> 92a9ce40
         ws.connect()
         print "<test.py> WS-client conneted, doing run_forever"
         ws.run_forever()
