--- conflicted
+++ resolved
@@ -63,14 +63,14 @@
       req.server = inet.dns_addr();
 
     inet.resolve(req.name, req.server,
-      [name = req.name, server = req.server] (ip4::Addr res, const Error& err)
+      [name = req.name, server = req.server] (auto res, const Error& err)
     {
       if (err) {
         print_error(name, server, err);
       }
       else {
-        if (res != 0)
-          print_success(name, server, res);
+        if (res)
+          print_success(name, server, std::move(res));
         else
           print_not_resolved(name);
       }
@@ -88,51 +88,6 @@
     {  1, 1, 1, 1 }         // DNS
   );
 
-<<<<<<< HEAD
-  const std::string google        = "google.com";
-  const std::string github        = "github.com";
-  const std::string guardian      = "theguardian.com";
-  const std::string some_address  = "some_address_that_doesnt_exist.com";
-
-  static const net::Addr stack_dns       = inet.dns_addr();
-  static const net::Addr level3          = IP4::addr{4, 2, 2, 1};
-
-  inet.resolve(google, [google] (auto res, const Error& err) {
-    if (err) {
-      print_error(google, stack_dns, err);
-    }
-    else {
-      print_success(google, stack_dns, std::move(res));
-    }
-  });
-
-  inet.resolve(github, [github] (auto res, const Error& err) {
-    if (err) {
-      print_error(github, stack_dns, err);
-    }
-    else {
-      print_success(github, stack_dns, std::move(res));
-    }
-  });
-
-  inet.resolve(guardian, level3, [guardian] (auto res, const Error& err) {
-    if (err) {
-      print_error(guardian, level3, err);
-    }
-    else {
-      print_success(guardian, level3, std::move(res));
-    }
-  });
-
-  inet.resolve(some_address, [some_address] (auto res, const Error& err) {
-    if (err) {
-      print_error(some_address, stack_dns, err);
-    }
-    else {
-      print_success(some_address, stack_dns, std::move(res));
-    }
-  });
-=======
   const ip4::Addr level3{4, 2, 2, 1};
   const ip4::Addr google{8, 8, 8, 8};
 
@@ -153,5 +108,4 @@
   };
 
   do_test(inet, requests);
->>>>>>> 2d0ad38d
 }