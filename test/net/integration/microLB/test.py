--- conflicted
+++ resolved
@@ -58,13 +58,8 @@
 vm.on_output("MicroLB ready for test", startBenchmark)
 vm.on_output("TCP MSL ended", mslEnded)
 
-<<<<<<< HEAD
 if len(sys.argv) > 1:
     vm.boot(20,image_name=str(sys.argv[1]))
 else:
     # Boot the VM, taking a timeout as parameter
-    vm.cmake().boot(20).clean()
-=======
-# Boot the VM, taking a timeout as parameter
-vm.cmake().boot(60).clean()
->>>>>>> 30596406
+    vm.cmake().boot(20).clean()