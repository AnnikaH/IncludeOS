--- conflicted
+++ resolved
@@ -1,12 +1,7 @@
 var http = require('http');
 var url = require('url')
 
-<<<<<<< HEAD
-var dataString = function() {
-  var len = 1024 * 50;
-=======
 var dataString = function(len) {
->>>>>>> 73e5f23a
   return '#'.repeat(len);
 }
 
@@ -39,7 +34,7 @@
   var size = parseInt(path.replace("/",""),10);
 
   if (size == 0) { 
-    size=1024*64; 
+    size=1024*64;
   }
   response.end(addr.toString() + dataString(size));
 }
@@ -68,7 +63,7 @@
 
 function handleRequest(request, response){
   var parts = url.parse(request.url);
-  
+
   var route = findHandler(parts.pathname);
   if (route.func)
   {
