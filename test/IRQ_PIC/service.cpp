--- conflicted
+++ resolved
@@ -38,15 +38,6 @@
  **/
 void Service::start()
 {
-<<<<<<< HEAD
-  
-  // Serial
-  auto& com1 = hw::Serial::port<1>();
-  
-  // Timers
-  auto& time = hw::PIT::instance();
-  
-=======
 
   // Serial
   auto& com1 = hw::Serial::port<1>();
@@ -54,20 +45,19 @@
   // Timers
   auto& time = hw::PIT::instance();
 
->>>>>>> 50e97649
   // Network
   auto& eth0 = hw::Dev::eth<0,VirtioNet>();
   auto& mac = eth0.mac();
   auto& inet = *new net::Inet4<VirtioNet>(eth0, // Device
     {{ mac.part[2],mac.part[3],mac.part[4],mac.part[5] }}, // IP
     {{ 255,255,0,0 }} );  // Netmask
-  
+
   printf("Service IP address: %s \n", inet.ip_addr().str().c_str());
 
   // UDP
   UDP::port_t port = 4242;
   auto& sock = inet.udp().bind(port);
-  
+
   sock.onRead([] (UDP::Socket& conn, UDP::addr_t addr, UDP::port_t port, const char* data, int len) -> int
               {
                 auto str = std::string(data,len);
@@ -116,39 +106,6 @@
   asm("int $48"); // Expect "unexpected IRQ"
   asm("int $49"); // Expect "unexpected IRQ"
 
-<<<<<<< HEAD
-  // Halting could/should be used in this test
-  // asm("hlt");
-  
-  com1.on_readline([](std::string str){	  
-      cout << "\nGot string: " << str << "\n";	  
-      cout << "But if we get another IRQ, which we don't handle: trouble\n";
-      cout << "Now send a UDP-package\n";
-      
-    });    
-
-  /*
-  IRQ_manager::subscribe(4, [](){ 
-      IRQ_manager::eoi(4);
-      INFO("IRQ","Serial port IRQ\n"); 
-    });
-  */
-  
-  /*
-  IRQ_manager::subscribe(11,[](){       
-      // Calling eoi here will turn the IRQ line on and loop forever.
-      IRQ_manager::eoi(11);
-      INFO("IRQ","Network IRQ\n");      
-    });
-  */			 
-   
-  // Enabling a timer causes freeze in debug mode, for some reason
-  time.onRepeatedTimeout(1s, [](){ 
-      printf("Time \n");                 
-      
-    });
-  
-=======
 
   com1.enable_interrupt();
 
@@ -184,7 +141,6 @@
 
     });
 
->>>>>>> 50e97649
 
   INFO("IRQ test","Expect IRQ subscribers to get called now ");
 }