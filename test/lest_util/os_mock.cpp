// This file is a part of the IncludeOS unikernel - www.includeos.org
//
// Copyright 2015-2017 Oslo and Akershus University College of Applied Sciences
// and Alfred Bratterud
//
// Licensed under the Apache License, Version 2.0 (the "License");
// you may not use this file except in compliance with the License.
// You may obtain a copy of the License at
//
//     http://www.apache.org/licenses/LICENSE-2.0
//
// Unless required by applicable law or agreed to in writing, software
// distributed under the License is distributed on an "AS IS" BASIS,
// WITHOUT WARRANTIES OR CONDITIONS OF ANY KIND, either express or implied.
// See the License for the specific language governing permissions and
// limitations under the License.

#ifdef __MACH__
#include <stdlib.h>
#include <stddef.h>
#include <unistd.h>
#include <gsl/gsl_assert>
void* memalign(size_t alignment, size_t size) {
  void* ptr {nullptr};
  int res = posix_memalign(&ptr, alignment, size);
  Ensures(res == 0);
  return ptr;
}
void* aligned_alloc(size_t alignment, size_t size) {
  return memalign(alignment, size);
}
#endif

#include <util/statman.hpp>
Statman& Statman::get() {
  static uintptr_t start {0};
  static const size_t memsize = 0x1000000;
  if (!start) {
    start = (uintptr_t) malloc(memsize);
  }
  static Statman statman_{start, memsize / sizeof(Stat)};
  return statman_;
}

/// RTC ///
#include <rtc>
RTC::timestamp_t RTC::booted_at = 0;
void RTC::init() {}

/// TIMERS ///
#include <kernel/timers.hpp>
void Timers::timers_handler() {}
void Timers::ready() {}
void Timers::stop(int) {}
void Timers::init(const start_func_t&, const stop_func_t&) {}
Timers::id_t Timers::periodic(duration_t, duration_t, handler_t) {
  return 0;
}

#include <service>
const char* service_binary_name__ = "Service binary name";
const char* service_name__        = "Service name";

#include <kernel/os.hpp>
void OS::start(unsigned, unsigned) {}
void OS::default_stdout(const char*, size_t) {}
void OS::event_loop() {}
void OS::block() {}
<<<<<<< HEAD
uint64_t OS::nanos_since_boot() noexcept {
=======
void OS::halt(){ pause(); }

int64_t OS::micros_since_boot() noexcept {
>>>>>>> b0d5a27e
  return 0;
}
void OS::resume_softreset(intptr_t) {}
bool OS::is_softreset_magic(uint32_t) {
  return true;
}

void __x86_init_paging(void*){};
namespace x86 {
namespace paging {
  void invalidate(void* pageaddr){};
}}

__attribute__((constructor))
void paging_test_init(){
  extern uintptr_t __exec_begin;
  extern uintptr_t __exec_end;
  __exec_begin = 0xa00000;
  __exec_end = 0xb0000b;
}

void OS::multiboot(unsigned) {}
extern "C" {

/// Kernel ///

  char _binary_apic_boot_bin_end;
  char _binary_apic_boot_bin_start;
  char _ELF_START_;
  char _ELF_END_;
  uintptr_t _MULTIBOOT_START_;
  uintptr_t _LOAD_START_;
  uintptr_t _LOAD_END_;
  uintptr_t _BSS_END_;
  uintptr_t _TEXT_START_;
  uintptr_t _TEXT_END_;

  uintptr_t get_cpu_esp() {
    return 0xdeadbeef;
  }

/// C ABI ///
  void _init_c_runtime() {}
  void _init_bss() {}
  void _init_heap(uintptr_t) {}

#ifdef __MACH__
  void _init() {}
#endif

  void __libc_init_array () {}

  uintptr_t _multiboot_free_begin(uintptr_t) {
    return 0;
  }
  uintptr_t _move_symbols(uintptr_t) {
    return 0;
  }

  /// malloc ///
  struct mallinfo { int x; };
  struct mallinfo mallinfo() {
    return {0};
  }
  void malloc_trim() {}

  __attribute__((weak))
  void __init_serial1 () {}
  __attribute__((weak))
  void __serial_print1(const char* cstr) {
    static char __printbuf[4096];
    snprintf(__printbuf, sizeof(__printbuf), "%s", cstr);
  }


} // ~ extern "C"

/// platform ///
void* __multiboot_addr;

void __platform_init() {}
extern "C" void __init_sanity_checks() {}
extern "C" void kernel_sanity_checks() {}

/// arch ///
void __arch_poweroff() {}
void __arch_reboot() {}
void __arch_subscribe_irq(uint8_t) {}
void __arch_enable_legacy_irq(uint8_t) {}
void __arch_disable_legacy_irq(uint8_t) {}

uint64_t __arch_system_time() noexcept {
  return 0;
}
#include <sys/time.h>
timespec __arch_wall_clock() noexcept {
  return timespec{0, 0};
}

/// smp ///
#include <smp>
int SMP::cpu_id() noexcept {
  return 0;
}
void SMP::global_lock() noexcept {}
void SMP::global_unlock() noexcept {}
void SMP::add_task(SMP::task_func func, int) { func(); }
void SMP::signal(int) {}

extern "C"
void (*current_eoi_mechanism) () = nullptr;

#ifdef ARCH_X86
#include "../../src/arch/x86/apic.hpp"
namespace x86 {
  IApic& APIC::get() noexcept { return *(IApic*) 0; }
}
#endif

#ifndef ARCH_X86
bool rdrand32(uint32_t* result) {
  *result = rand();
  return true;
}

#endif<|MERGE_RESOLUTION|>--- conflicted
+++ resolved
@@ -66,13 +66,8 @@
 void OS::default_stdout(const char*, size_t) {}
 void OS::event_loop() {}
 void OS::block() {}
-<<<<<<< HEAD
 uint64_t OS::nanos_since_boot() noexcept {
-=======
 void OS::halt(){ pause(); }
-
-int64_t OS::micros_since_boot() noexcept {
->>>>>>> b0d5a27e
   return 0;
 }
 void OS::resume_softreset(intptr_t) {}
