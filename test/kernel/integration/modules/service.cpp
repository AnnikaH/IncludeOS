--- conflicted
+++ resolved
@@ -44,11 +44,7 @@
 
   // Verify module cmdlines
   Expects(std::string((char*) mods[0].cmdline) == "../mod1.json");
-<<<<<<< HEAD
-  Expects(std::string((char*) mods[1].cmdline) == "../seed loaded as module");
-=======
   Expects(std::string((char*) mods[1].cmdline) == "seed loaded as module");
->>>>>>> b3e7477a
   Expects(std::string((char*) mods[2].cmdline) == "../mod3.json");
 
   // verify content of text modules
