--- conflicted
+++ resolved
@@ -16,29 +16,16 @@
 set(ARCH i686)
 set(PLATFORM x86_nano)
 
-<<<<<<< HEAD
-include($ENV{INCLUDEOS_PREFIX}/includeos/pre.service.cmake)
-
-project (test_modules)
-=======
 project (test_kprint)
 include(os)
->>>>>>> 8ef02b80
 
 MESSAGE(STATUS "CMake root: " ${INCLUDEOS_PREFIX})
 
 set(SOURCES
     service.cpp
-<<<<<<< HEAD
-=======
     hotswap.cpp
->>>>>>> 8ef02b80
   )
 
-<<<<<<< HEAD
-# include service build script
-include($ENV{INCLUDEOS_PREFIX}/includeos/post.service.cmake)
-=======
 os_add_executable(kernel_modules "Kernel modules test" ${SOURCES})
 
 # Build the mod2 service and install to here, to use as a loadable module
@@ -54,5 +41,4 @@
 
 configure_file(test.py ${CMAKE_CURRENT_BINARY_DIR})
 configure_file(mod1.json ${CMAKE_CURRENT_BINARY_DIR})
-configure_file(mod3.json ${CMAKE_CURRENT_BINARY_DIR})
->>>>>>> 8ef02b80
+configure_file(mod3.json ${CMAKE_CURRENT_BINARY_DIR})