// This file is a part of the IncludeOS unikernel - www.includeos.org
//
// Copyright 2015-2016 Oslo and Akershus University College of Applied Sciences
// and Alfred Bratterud
//
// Licensed under the Apache License, Version 2.0 (the "License");
// you may not use this file except in compliance with the License.
// You may obtain a copy of the License at
//
//     http://www.apache.org/licenses/LICENSE-2.0
//
// Unless required by applicable law or agreed to in writing, software
// distributed under the License is distributed on an "AS IS" BASIS,
// WITHOUT WARRANTIES OR CONDITIONS OF ANY KIND, either express or implied.
// See the License for the specific language governing permissions and
// limitations under the License.

#include <sstream>

#include <os>
#include <acorn>
#include <memdisk>

#include <profile>

#include <fs/disk.hpp>
#include <rtc>
#include <routes>
#include <dashboard>
#include <logger/logger.hpp>

using namespace std;
using namespace acorn;

using UserBucket     = bucket::Bucket<User>;
using SquirrelBucket = bucket::Bucket<Squirrel>;

std::shared_ptr<UserBucket>     users;
std::shared_ptr<SquirrelBucket> squirrels;

std::unique_ptr<server::Server> server_;
std::unique_ptr<dashboard::Dashboard> dashboard_;
std::unique_ptr<Logger> logger_;

////// DISK //////
// instantiate disk with filesystem
//#include <filesystem>
fs::Disk_ptr disk;

Statistics stats;
RTC::timestamp_t STARTED_AT;

#include <time.h>

// Get current date/time, format is YYYY-MM-DD.HH:mm:ss
const std::string currentDateTime() {
    time_t     now = time(0);
    struct tm  tstruct;
    char       buf[80];
    tstruct = *localtime(&now);
    // Visit http://en.cppreference.com/w/cpp/chrono/c/strftime
    // for more information about date/time format
    strftime(buf, sizeof(buf), "%Y-%m-%d.%X", &tstruct);

    return buf;
}

void recursive_fs_dump(vector<fs::Dirent> entries, int depth = 1);

void Service::start(const std::string&) {

  /** SETUP LOGGER */
  char* buffer = (char*)malloc(1024*16);
  static gsl::span<char> spanerino{buffer, 1024*16};
  logger_ = std::make_unique<Logger>(spanerino);
  logger_->flush();
  logger_->log("LUL\n");

  printf("Going dark in 3 ... 2 ... 1 .\n");
  OS::set_rsprint([] (const char* data, size_t len) {
    OS::default_rsprint(data, len);
    logger_->log({data, len});
  });

  disk = fs::new_shared_memdisk();

  // mount the main partition in the Master Boot Record
  disk->mount([](fs::error_t err) {

      if (err)  panic("Could not mount filesystem, retreating...\n");

      /** IP STACK SETUP **/
      // Bring up IPv4 stack on network interface 0
      auto& stack = net::Inet4::ifconfig<0>(5.0,
      [](bool timeout) {
        printf("DHCP Resolution %s.\n", timeout?"failed":"succeeded");
      });
      // config
      stack.network_config({ 10,0,0,42 },     // IP
                           { 255,255,255,0 }, // Netmask
                           { 10,0,0,1 },      // Gateway
                           { 8,8,8,8 });      // DNS

      // only works with synchrone disks (memdisk)
      recursive_fs_dump(*disk->fs().ls("/").entries);

      /** STATS SETUP **/
      // TODO: Make use of Statman
      server::Connection::on_connection([](){
        stats.bump_connection_count();
      });

      server::Response::on_sent([](size_t n) {
        stats.bump_data_sent(n)
             .bump_response_sent();
      });

      server::Request::on_recv([](size_t n) {
        stats.bump_data_received(n)
          .bump_request_received();
      });


      /** BUCKET SETUP */

      // create squirrel bucket
      squirrels = std::make_shared<SquirrelBucket>();
      // set member name to be unique
      squirrels->add_index<std::string>("name",
      [](const Squirrel& s)->const auto&
      {
        return s.get_name();
      }, SquirrelBucket::UNIQUE);

      // seed squirrels
      auto first_key = squirrels->spawn("Andreas"s, 28U, "Code Monkey"s).key;
      squirrels->spawn("Alf"s, 6U, "Script kiddie"s);

      // A test to see if constraint is working (squirrel).
      // TODO: Unit test bucket and remove this
      bool exception_thrown = false;
      try {
        Squirrel dupe_name("Andreas", 0, "Tester");
        squirrels->capture(dupe_name);
      } catch(bucket::ConstraintUnique) {
        exception_thrown = true;
      }
      assert(exception_thrown);

      // A test to see if field search is working
      assert(squirrels->look_for("name", "Andreas"s).key == first_key);

      // setup users bucket
      users = std::make_shared<UserBucket>();

      users->spawn();
      users->spawn();


      /** ROUTES SETUP **/

      server::Router router;

      // setup Squirrel routes
      router.use("/api/squirrels", routes::Squirrels{squirrels});
      // setup User routes
      router.use("/api/users", routes::Users{users});

      /*----------[START TEST OF] CookieJar and CookieParser----------*/
      auto lang_api_handler = [](server::Request_ptr req, auto res, const std::string& lang) {
        if (req->has_attribute<CookieJar>()) {
          auto req_cookies = req->get_attribute<CookieJar>();

          { // Print all the request-cookies
            const auto& all_cookies = req_cookies->get_cookies();
            for (const auto& c : all_cookies) {
              printf("Cookie: %s=%s\n", c.first.c_str(), c.second.c_str());
            }
          }

          const auto& value = req_cookies->cookie_value("lang");

          if (value == "") {
            printf("%s\n", "Cookie with name 'lang' not found! Creating it.");
            res->cookie("lang", lang);
          } else if (value not_eq lang) {
            printf("%s\n", "Cookie with name 'lang' found, but with wrong value. Updating cookie.");
            res->update_cookie("lang", "", "", lang);
          } else {
            printf("%s %s %s\n", "Wanted cookie already exists (name 'lang' and value '", lang.c_str() ,"')!");
            res->send(true);
          }

        } else {
          printf("%s\n", "Request has no cookies! Creating cookie.");
          res->cookie("lang", lang);
        }
      };

      router.on_get("/api/english", [&lang_api_handler](server::Request_ptr req, auto res) {
        lang_api_handler(req, res, "en-US");
      });

      router.on_get("/api/norwegian", [&lang_api_handler](server::Request_ptr req, auto res) {
        lang_api_handler(req, res, "nb-NO");
      });
      /*----------[END TEST OF] CookieJar and CookieParser----------*/

      // Temporary route for polling http stats
      // TODO: Refactor to use Statsman and maybe integrate with dashboard
      router.on_get("/api/stats", [](auto, auto res) {
        using namespace rapidjson;
        StringBuffer sb;
        Writer<StringBuffer> writer(sb);
        stats.set_active_clients(server_->active_clients())
             .set_memory_usage(OS::heap_usage())
             .serialize(writer);
        res->send_json(sb.GetString());
      });


      /** DASHBOARD SETUP **/
      dashboard_ = std::make_unique<dashboard::Dashboard>(8192);
      // Add singleton component
      dashboard_->add(dashboard::Memmap::instance());
      dashboard_->add(dashboard::StackSampler::instance());
      dashboard_->add(dashboard::Status::instance());
      // Construct component
      dashboard_->construct<dashboard::Statman>(Statman::get());
      dashboard_->construct<dashboard::TCP>(stack.tcp());
<<<<<<< HEAD
      dashboard_->construct<dashboard::CPUsage>(IRQ_manager::get(), 100ms, 2s);
=======
      dashboard_->construct<dashboard::Logger>(*logger_, static_cast<size_t>(0));
>>>>>>> 4c850d70

      // Add Dashboard routes to "/api/dashboard"
      router.use("/api/dashboard", dashboard_->router());

      // Fallback route - serve index.html if route is not found
      router.on_get(".*", [](auto, auto res) {
        #ifdef VERBOSE_WEBSERVER
        printf("[@GET:*] Fallback route - try to serve index.html\n");
        #endif
        disk->fs().stat("/public/index.html", [res](auto err, const auto& entry) {
          if(err) {
            res->send_code(http::Not_Found);
          } else {
            // Serve index.html
            #ifdef VERBOSE_WEBSERVER
            printf("[@GET:*] (Fallback) Responding with index.html. \n");
            #endif
            res->send_file({disk, entry});
          }
        });
      });

      INFO("Router", "Registered routes:\n%s", router.to_string().c_str());


      /** SERVER SETUP **/

      // initialize server
      server_ = std::make_unique<server::Server>(stack);
      // set routes and start listening
      server_->set_routes(router).listen(80);


      /** MIDDLEWARE SETUP **/

      /* // example of how to inject a custom middleware closure
      // add a middleware as lambda
      acorn->use([](auto req, auto res, auto next){
        hw::PIT::on_timeout(0.050, [next]{
          printf("<MW:lambda> EleGiggle (50ms delay)\n");
          (*next)();
        });
      });
      */

      // custom middleware to serve static files
      auto opt = {"index.html", "index.htm"};
      //server::Middleware_ptr waitress = std::make_shared<Waitress>(disk, "", opt); // original
      server::Middleware_ptr waitress = std::make_shared<middleware::Waitress>(disk, "/public", opt); // WIP
      server_->use(waitress);

      // custom middleware to serve a webpage for a directory
      server::Middleware_ptr director = std::make_shared<middleware::Director>(disk, "/public/static");
      server_->use("/static", director);

      server::Middleware_ptr parsley = std::make_shared<middleware::Parsley>();
      server_->use(parsley);

      server::Middleware_ptr cookie_parser = std::make_shared<middleware::CookieParser>();
      server_->use(cookie_parser);

      // Print TCP information every 1 min
      Timers::periodic(30s, 1min, [](auto){
        printf("@onTimeout [%s]\n%s\n",
          currentDateTime().c_str(), server_->ip_stack().tcp().status().c_str());
      });

    }); // < disk
}

void recursive_fs_dump(vector<fs::Dirent> entries, int depth) {
  auto& filesys = disk->fs();
  int indent = (depth * 3);
  for (auto entry : entries) {

    // Print directories
    if (entry.is_dir()) {
      // Normal dirs
      if (entry.name() != "."  and entry.name() != "..") {
        printf(" %*s-[ %s ]\n", indent, "+", entry.name().c_str());
        filesys.ls(entry, [depth](auto, auto entries) {
          recursive_fs_dump(*entries, depth + 1);
        });
      } else {
        printf(" %*s  %s \n", indent, "+", entry.name().c_str());
      }

    }else {
      // Print files / symlinks etc.
      //printf(" %*s  \n", indent, "|");
      printf(" %*s-> %s \n", indent, "+", entry.name().c_str());
    }
  }
  printf(" %*s \n", indent, " ");
  //printf(" %*s \n", indent, "o");

}<|MERGE_RESOLUTION|>--- conflicted
+++ resolved
@@ -228,11 +228,8 @@
       // Construct component
       dashboard_->construct<dashboard::Statman>(Statman::get());
       dashboard_->construct<dashboard::TCP>(stack.tcp());
-<<<<<<< HEAD
       dashboard_->construct<dashboard::CPUsage>(IRQ_manager::get(), 100ms, 2s);
-=======
       dashboard_->construct<dashboard::Logger>(*logger_, static_cast<size_t>(0));
->>>>>>> 4c850d70
 
       // Add Dashboard routes to "/api/dashboard"
       router.use("/api/dashboard", dashboard_->router());
