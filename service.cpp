// This file is a part of the IncludeOS unikernel - www.includeos.org
//
// Copyright 2015-2016 Oslo and Akershus University College of Applied Sciences
// and Alfred Bratterud
//
// Licensed under the Apache License, Version 2.0 (the "License");
// you may not use this file except in compliance with the License.
// You may obtain a copy of the License at
//
//     http://www.apache.org/licenses/LICENSE-2.0
//
// Unless required by applicable law or agreed to in writing, software
// distributed under the License is distributed on an "AS IS" BASIS,
// WITHOUT WARRANTIES OR CONDITIONS OF ANY KIND, either express or implied.
// See the License for the specific language governing permissions and
// limitations under the License.

<<<<<<< HEAD
#include <os>
#include <net/inet4>
#include <http/request.hpp>
#include <http/response.hpp>
#include <fs/disk.hpp>
#include <cassert>

namespace fs {
  typedef FileSystem::Dirent Dirent;
}
namespace net {
  typedef TCP::Connection_ptr Connection_ptr;
}

void send_status(net::Connection_ptr conn, fs::Disk_ptr, int code)
{
  http::Response response(code);
  std::string data(response.to_string());
  
  conn->write(data.data(), data.size());
}
void send_file(net::Connection_ptr conn, fs::Disk_ptr disk, const fs::Dirent& dirent)
{
   disk->fs().read(dirent, 0, dirent.size,
   [conn, disk, dirent] (fs::error_t err, fs::buffer_t buffer, size_t size) {
     if (err) {
       // internal error
       send_status(conn, disk, 500);
     }
     // send file
     conn->write(buffer.get(), size);
   });
}
void send_directory(net::Connection_ptr, fs::Disk_ptr disk, const fs::Dirent& dirent)
{
  
}

void client_read(
    fs::Disk_ptr disk, 
    net::Connection_ptr conn,
    net::TCP::buffer_t  buffer,
    size_t size)
{
  std::string reqstr((char*) buffer.get(), size);
  using namespace http;
  Request request(reqstr);
  
  printf("REQUEST URI: %s\n", request.get_uri().c_str());
  
  // get filesystem entry for request URI
  disk->fs().stat(request.get_uri(),
  [conn, disk] (fs::error_t err, auto& entry)
  {
    if (!entry.is_valid())
    {
      // return 404
      send_status(conn, disk, 404);
    }
    else if (entry.is_file())
    {
      send_file(conn, disk, entry);
    }
    else
    {
      send_directory(conn, disk, entry);
    }
  });
}

std::unique_ptr<net::Inet4<VirtioNet>> inet;
fs::Disk_ptr disk;

void Service::start() {
  
  // Assign a driver (VirtioNet) to a network interface (eth0)
  // @note: We could determine the appropirate driver dynamically, but then we'd
  // have to include all the drivers into the image, which  we want to avoid.
  hw::Nic<VirtioNet>& eth0 = hw::Dev::eth<0,VirtioNet>();
  
  // Bring up a network stack, attached to the nic
  // @note : No parameters after 'nic' means we'll use DHCP for IP config.
  static auto inet = std::make_unique<net::Inet4<VirtioNet> >(eth0);
  
  // Static IP configuration, until we (possibly) get DHCP
  // @note : Mostly to get a robust demo service that it works with and without DHCP
  inet->network_config(
      {{ 10,0,0,42 }},      // IP
			{{ 255,255,255,0 }},  // Netmask
			{{ 10,0,0,1 }},       // Gateway
			{{ 8,8,8,8 }} );      // DNS
  
  srand(OS::cycles_since_boot());

  // instantiate disk with FAT filesystem
  auto& device = hw::Dev::disk<1, VirtioBlk>();
  static auto disk = std::make_shared<fs::Disk> (device);
  assert(!disk->empty());
  
  disk->mount(
  [] (fs::error_t err) {
    if (err) {
      printf("Could not mount filesystem\n");
      panic("mount() failed");
    }
    
  });
  // Set up a TCP server on port 80
  printf("Setup server on port 80...\n");
  auto& server = inet->tcp().bind(80);
  server.onAccept(
  [] (auto) -> bool {
      return true;
  }).onConnect(
  [] (auto conn) {
    printf("Connected client\n");
    conn->read(1024, 
    [conn] (net::TCP::buffer_t buffer, size_t size) {
      printf("Read: %u\n", size);
      //client_read(disk, conn, buffer, size);
    });
  });
  printf("*** TEST SERVICE STARTED *** \n");
=======
#include <sstream>

#include <os>
#include <acorn>
#include <memdisk>

#include <profile>

#include <fs/disk.hpp>
#include <hw/cmos.hpp>

using namespace std;
using namespace acorn;

using UserBucket     = bucket::Bucket<User>;
using SquirrelBucket = bucket::Bucket<Squirrel>;

std::shared_ptr<UserBucket>     users;
std::shared_ptr<SquirrelBucket> squirrels;

std::unique_ptr<server::Server> server_;

////// DISK //////
// instantiate disk with filesystem
//#include <filesystem>
fs::Disk_ptr disk;

Statistics stats;
cmos::Time STARTED_AT;

#include <time.h>

// Get current date/time, format is YYYY-MM-DD.HH:mm:ss
const std::string currentDateTime() {
    time_t     now = time(0);
    struct tm  tstruct;
    char       buf[80];
    tstruct = *localtime(&now);
    // Visit http://en.cppreference.com/w/cpp/chrono/c/strftime
    // for more information about date/time format
    strftime(buf, sizeof(buf), "%Y-%m-%d.%X", &tstruct);

    return buf;
}

void recursive_fs_dump(vector<fs::Dirent> entries, int depth = 1);

void Service::start(const std::string&) {

  // Test {URI} component
  uri::URI project_uri {"https://github.com/hioa-cs/IncludeOS"};
  printf("<URI> Test URI: %s \n", project_uri.path().c_str());

  disk = fs::new_shared_memdisk();

  // mount the main partition in the Master Boot Record
  disk->mount([](fs::error_t err) {

      if (err)  panic("Could not mount filesystem, retreating...\n");

      server::Connection::on_connection([](){
        stats.bump_connection_count();
      });

      server::Response::on_sent([](size_t n) {
        stats.bump_data_sent(n)
             .bump_response_sent();
      });

      server::Request::on_recv([](size_t n) {
        stats.bump_data_received(n)
          .bump_request_received();
      });

      // setup "database" squirrels

      squirrels = std::make_shared<SquirrelBucket>();
      squirrels->add_index<std::string>("name",
      [](const Squirrel& s)->const auto&
      {
        return s.get_name();
      }, SquirrelBucket::UNIQUE);

      auto first_key = squirrels->spawn("Andreas"s, 28U, "Code Monkey"s).key;
      squirrels->spawn("Alf"s, 6U, "Script kiddie"s);

      // A test to see if constraint is working (squirrel).
      bool exception_thrown = false;
      try {
        Squirrel dupe_name("Andreas", 0, "Tester");
        squirrels->capture(dupe_name);
      } catch(bucket::ConstraintUnique) {
        exception_thrown = true;
      }
      assert(exception_thrown);

      // no-go if throw
      assert(squirrels->look_for("name", "Andreas"s).key == first_key);

      // setup "database" users

      users = std::make_shared<UserBucket>();
      /*users->add_index<size_t>("key", [](const User& u)->const auto& {
        return u.key;
      }, UserBucket::UNIQUE);*/

      //auto first_user_key = users->spawn().key;
      users->spawn();
      users->spawn();

      // A test to see if constraint is working (user).
      bool e_thrown = false;
      try {
        User dupe_id;
        dupe_id.key = 1;
        users->capture(dupe_id);
      } catch(bucket::ConstraintUnique) {
        e_thrown = true;
      }
      //assert(e_thrown);

      // no-go if throw
      //assert(users->look_for("key", 1).key == first_user_key);

      server::Router routes;

      /*----------[START TEST OF] CookieJar and CookieParser----------*/
      auto lang_api_handler = [](server::Request_ptr req, auto res, const std::string& lang) {
        if (req->has_attribute<CookieJar>()) {
          auto req_cookies = req->get_attribute<CookieJar>();

          { // Print all the request-cookies
            const auto& all_cookies = req_cookies->get_cookies();
            for (const auto& c : all_cookies) {
              printf("Cookie: %s=%s\n", c.first.c_str(), c.second.c_str());
            }
          }

          const auto& value = req_cookies->cookie_value("lang");

          if (value == "") {
            printf("%s\n", "Cookie with name 'lang' not found! Creating it.");
            res->cookie("lang", lang);
          } else if (value not_eq lang) {
            printf("%s\n", "Cookie with name 'lang' found, but with wrong value. Updating cookie.");
            res->update_cookie("lang", "", "", lang);
          } else {
            printf("%s %s %s\n", "Wanted cookie already exists (name 'lang' and value '", lang.c_str() ,"')!");
            res->send(true);
          }

        } else {
          printf("%s\n", "Request has no cookies! Creating cookie.");
          res->cookie("lang", lang);
        }
      };

      routes.on_get("/api/english", [&lang_api_handler](server::Request_ptr req, auto res) {
        lang_api_handler(req, res, "en-US");
      });

      routes.on_get("/api/norwegian", [&lang_api_handler](server::Request_ptr req, auto res) {
        lang_api_handler(req, res, "nb-NO");
      });
      /*----------[END TEST OF] CookieJar and CookieParser----------*/

      routes.on_get("/api/squirrels", [](auto, auto res) {
        printf("[@GET:/api/squirrels] Responding with content inside SquirrelBucket\n");
        using namespace rapidjson;
        StringBuffer sb;
        Writer<StringBuffer> writer(sb);
        squirrels->serialize(writer);
        res->send_json(sb.GetString());
      });

      routes.on_post("/api/squirrels", [](server::Request_ptr req, auto res) {
        using namespace json;
        auto json = req->get_attribute<Json_doc>();
        if(!json) {
          res->error({http::Internal_Server_Error, "Server Error", "Server needs to be sprinkled with Parsley"});
        }
        else {
          auto& doc = json->doc();
          try {
            // create an empty model
            acorn::Squirrel s;
            // deserialize it
            s.deserialize(doc);
            // add to bucket
            auto id = squirrels->capture(s);
            assert(id == s.key);
            printf("[@POST:/api/squirrels] Squirrel captured: %s\n", s.json().c_str());
            // setup the response
            // location to the newly created resource
            res->add_header(http::header_fields::Response::Location, "/api/squirrels/"s); // return back end loc i guess?
            // status code 201 Created
            res->set_status_code(http::Created);
            // send the created entity as response
            res->send_json(s.json());
          }
          catch(Assert_error e) {
            printf("[@POST:/api/squirrels] Assert_error: %s\n", e.what());
            res->error({"Parsing Error", "Could not parse data."});
          }
          catch(bucket::ConstraintException e) {
            printf("[@POST:/api/squirrels] ConstraintException: %s\n", e.what());
            res->error({"Constraint Exception", e.what()});
          }
          catch(bucket::BucketException e) {
            printf("[@POST:/api/squirrels] BucketException: %s\n", e.what());
            res->error({"Bucket Exception", e.what()});
          }
        }
      });

    // TESTING PathToRegexp/route/router.hpp FROM HERE

      routes.on_get("/api/users/:id(\\d+)/:name/something/:something([a-z]+)",
        [](server::Request_ptr req, auto res) {

        // Get parameters:
        // Alt.: std::string id = req->params().get("id");
        auto& params = req->params();
        std::string id = params.get("id");
        std::string name = params.get("name");
        std::string something = params.get("something");

        // std::string doesntexist = params.get("doesntexist");  // throws ParamException

        printf("id: %s\n", id.c_str());
        printf("name: %s\n", name.c_str());
        printf("something: %s\n", something.c_str());

        printf("[@GET:/api/users/:id(\\d+)/:name/something/:something([a-z]+)] Responding with content inside UserBucket\n");
        using namespace rapidjson;
        StringBuffer sb;
        Writer<StringBuffer> writer(sb);
        users->serialize(writer);
        res->send_json(sb.GetString());
      });

    // UNTIL HERE

      routes.on_get("/api/users", [](auto, auto res) {
        printf("[@GET:/api/users] Responding with content inside UserBucket\n");
        using namespace rapidjson;
        StringBuffer sb;
        Writer<StringBuffer> writer(sb);
        users->serialize(writer);
        res->send_json(sb.GetString());
      });

      routes.on_get("/api/stats", [](auto, auto res) {
        using namespace rapidjson;
        StringBuffer sb;
        Writer<StringBuffer> writer(sb);
        stats.set_active_clients(server_->active_clients())
             .set_memory_usage(OS::heap_usage())
             .serialize(writer);
        res->send_json(sb.GetString());
      });

      routes.on_get(".*", [](auto, auto res){
        printf("[@GET:*] Fallback route - try to serve index.html\n");
        disk->fs().stat("/public/index.html", [res](auto err, const auto& entry) {
          if(err) {
            res->send_code(http::Not_Found);
          } else {
            // Serve index.html
            printf("[@GET:*] (Fallback) Responding with index.html. \n");
            res->send_file({disk, entry});
          }
        });
      });

      /** Setup server **/
      // Bring up IPv4 stack on network interface 0
      auto& stack = net::Inet4::ifconfig<0>(5.0,
      [](bool timeout) {
        printf("DHCP Resolution %s.\n", timeout?"failed":"succeeded");
      });
      // config
      stack.network_config({ 10,0,0,42 },     // IP
                           { 255,255,255,0 }, // Netmask
                           { 10,0,0,1 },      // Gateway
                           { 8,8,8,8 });      // DNS
      // initialize server
      server_ = std::make_unique<server::Server>(stack);
      // set routes and start listening
      server_->set_routes(routes).listen(80);

      STARTED_AT = cmos::now();

      /*
      // add a middleware as lambda
      acorn->use([](auto req, auto res, auto next){
        hw::PIT::on_timeout(0.050, [next]{
          printf("<MW:lambda> EleGiggle (50ms delay)\n");
          (*next)();
        });
      });
      */

      // custom middleware to serve static files
      auto opt = {"index.html", "index.htm"};
      //server::Middleware_ptr waitress = std::make_shared<Waitress>(disk, "", opt); // original
      server::Middleware_ptr waitress = std::make_shared<middleware::Waitress>(disk, "/public", opt); // WIP
      server_->use(waitress);

      // custom middleware to serve a webpage for a directory
      server::Middleware_ptr director = std::make_shared<middleware::Director>(disk, "/public/static");
      server_->use("/static", director);

      server::Middleware_ptr parsley = std::make_shared<middleware::Parsley>();
      server_->use(parsley);

      server::Middleware_ptr cookie_parser = std::make_shared<middleware::CookieParser>();
      server_->use(cookie_parser);

      Timers::periodic(30s, 1min, [](auto){
        printf("@onTimeout [%s]\n%s\n",
          currentDateTime().c_str(), server_->ip_stack().tcp().status().c_str());
      });

      StackSampler::begin();
      Timers::periodic(1min, 1min, [](auto){
        StackSampler::print();
      });


      auto& tcp = stack.tcp();
      tcp.bind(8080).on_connect(
      [](auto conn)
      {
        conn->on_read(2048,
        [conn](auto, size_t)
        {
          disk->fs().stat("/public/static/books/borkman.txt",
          [conn](auto, const auto& entry)
          {
            http::Response res;
            res.add_header(http::header_fields::Response::Server, "IncludeOS/Acorn"s);
            // TODO: Want to be able to write "GET, HEAD" instead of std::string{"..."}:
            res.add_header(http::header_fields::Response::Connection, "keep-alive"s);
            res.add_header(http::header_fields::Entity::Content_Type, "text/plain"s);
            res.add_header(http::header_fields::Entity::Content_Length, std::to_string(entry.size()));
            conn->write(res);

            Async::upload_file(disk, entry, conn,
            [](auto err, bool good)
            {
              if(err)
                printf("Err\n");
              else
                printf(good ? "good" : "bad");
              printf(" - heap: %u\n", OS::heap_usage() / 1024);
            });
          });
        });
      });

      tcp.bind(8081).on_connect(
      [](auto conn)
      {
        static uint32_t usage = OS::heap_usage();
        conn->on_read(2048,
        [conn](auto, size_t)
        {
          if(OS::heap_usage() > usage) {
            printf("heap increase: %u => %u (current: %u MB) (increase: %u kb)\n",
              usage, OS::heap_usage(), OS::heap_usage() / (1024*1024), (OS::heap_usage() - usage) / 1024);
            usage = OS::heap_usage();
          }

          const static size_t N = 1024*1024*10;
          http::Response res;
          res.add_header(http::header_fields::Response::Server, "IncludeOS/Acorn"s);
          // TODO: Want to be able to write "GET, HEAD" instead of std::string{"..."}:
          res.add_header(http::header_fields::Response::Connection, "keep-alive"s);
          res.add_header(http::header_fields::Entity::Content_Type, "text/plain"s);
          res.add_header(http::header_fields::Entity::Content_Length, std::to_string(N));
          conn->write(res);

          auto buf = net::tcp::new_shared_buffer(N);
          memset(buf.get(), '!', N);

          conn->write(buf, N);
        });
      });

    }); // < disk
}

void recursive_fs_dump(vector<fs::Dirent> entries, int depth) {
  auto& filesys = disk->fs();
  int indent = (depth * 3);
  for (auto entry : entries) {

    // Print directories
    if (entry.is_dir()) {
      // Normal dirs
      if (entry.name() != "."  and entry.name() != "..") {
        printf(" %*s-[ %s ]\n", indent, "+", entry.name().c_str());
        filesys.ls(entry, [depth](auto, auto entries) {
          recursive_fs_dump(*entries, depth + 1);
        });
      } else {
        printf(" %*s  %s \n", indent, "+", entry.name().c_str());
      }

    }else {
      // Print files / symlinks etc.
      //printf(" %*s  \n", indent, "|");
      printf(" %*s-> %s \n", indent, "+", entry.name().c_str());
    }
  }
  printf(" %*s \n", indent, " ");
  //printf(" %*s \n", indent, "o");

>>>>>>> 3055e78d
}<|MERGE_RESOLUTION|>--- conflicted
+++ resolved
@@ -15,131 +15,6 @@
 // See the License for the specific language governing permissions and
 // limitations under the License.
 
-<<<<<<< HEAD
-#include <os>
-#include <net/inet4>
-#include <http/request.hpp>
-#include <http/response.hpp>
-#include <fs/disk.hpp>
-#include <cassert>
-
-namespace fs {
-  typedef FileSystem::Dirent Dirent;
-}
-namespace net {
-  typedef TCP::Connection_ptr Connection_ptr;
-}
-
-void send_status(net::Connection_ptr conn, fs::Disk_ptr, int code)
-{
-  http::Response response(code);
-  std::string data(response.to_string());
-  
-  conn->write(data.data(), data.size());
-}
-void send_file(net::Connection_ptr conn, fs::Disk_ptr disk, const fs::Dirent& dirent)
-{
-   disk->fs().read(dirent, 0, dirent.size,
-   [conn, disk, dirent] (fs::error_t err, fs::buffer_t buffer, size_t size) {
-     if (err) {
-       // internal error
-       send_status(conn, disk, 500);
-     }
-     // send file
-     conn->write(buffer.get(), size);
-   });
-}
-void send_directory(net::Connection_ptr, fs::Disk_ptr disk, const fs::Dirent& dirent)
-{
-  
-}
-
-void client_read(
-    fs::Disk_ptr disk, 
-    net::Connection_ptr conn,
-    net::TCP::buffer_t  buffer,
-    size_t size)
-{
-  std::string reqstr((char*) buffer.get(), size);
-  using namespace http;
-  Request request(reqstr);
-  
-  printf("REQUEST URI: %s\n", request.get_uri().c_str());
-  
-  // get filesystem entry for request URI
-  disk->fs().stat(request.get_uri(),
-  [conn, disk] (fs::error_t err, auto& entry)
-  {
-    if (!entry.is_valid())
-    {
-      // return 404
-      send_status(conn, disk, 404);
-    }
-    else if (entry.is_file())
-    {
-      send_file(conn, disk, entry);
-    }
-    else
-    {
-      send_directory(conn, disk, entry);
-    }
-  });
-}
-
-std::unique_ptr<net::Inet4<VirtioNet>> inet;
-fs::Disk_ptr disk;
-
-void Service::start() {
-  
-  // Assign a driver (VirtioNet) to a network interface (eth0)
-  // @note: We could determine the appropirate driver dynamically, but then we'd
-  // have to include all the drivers into the image, which  we want to avoid.
-  hw::Nic<VirtioNet>& eth0 = hw::Dev::eth<0,VirtioNet>();
-  
-  // Bring up a network stack, attached to the nic
-  // @note : No parameters after 'nic' means we'll use DHCP for IP config.
-  static auto inet = std::make_unique<net::Inet4<VirtioNet> >(eth0);
-  
-  // Static IP configuration, until we (possibly) get DHCP
-  // @note : Mostly to get a robust demo service that it works with and without DHCP
-  inet->network_config(
-      {{ 10,0,0,42 }},      // IP
-			{{ 255,255,255,0 }},  // Netmask
-			{{ 10,0,0,1 }},       // Gateway
-			{{ 8,8,8,8 }} );      // DNS
-  
-  srand(OS::cycles_since_boot());
-
-  // instantiate disk with FAT filesystem
-  auto& device = hw::Dev::disk<1, VirtioBlk>();
-  static auto disk = std::make_shared<fs::Disk> (device);
-  assert(!disk->empty());
-  
-  disk->mount(
-  [] (fs::error_t err) {
-    if (err) {
-      printf("Could not mount filesystem\n");
-      panic("mount() failed");
-    }
-    
-  });
-  // Set up a TCP server on port 80
-  printf("Setup server on port 80...\n");
-  auto& server = inet->tcp().bind(80);
-  server.onAccept(
-  [] (auto) -> bool {
-      return true;
-  }).onConnect(
-  [] (auto conn) {
-    printf("Connected client\n");
-    conn->read(1024, 
-    [conn] (net::TCP::buffer_t buffer, size_t size) {
-      printf("Read: %u\n", size);
-      //client_read(disk, conn, buffer, size);
-    });
-  });
-  printf("*** TEST SERVICE STARTED *** \n");
-=======
 #include <sstream>
 
 #include <os>
@@ -559,5 +434,4 @@
   printf(" %*s \n", indent, " ");
   //printf(" %*s \n", indent, "o");
 
->>>>>>> 3055e78d
 }