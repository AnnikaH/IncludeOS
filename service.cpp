--- conflicted
+++ resolved
@@ -24,12 +24,8 @@
 #include <profile>
 
 #include <fs/disk.hpp>
-<<<<<<< HEAD
 #include <rtc>
-=======
-#include <hw/cmos.hpp>
 #include <routes>
->>>>>>> 9ef092df
 
 using namespace std;
 using namespace acorn;
