--- conflicted
+++ resolved
@@ -44,28 +44,17 @@
 void start_measure()
 {
   received    = 0;
-<<<<<<< HEAD
   packets_rx  = Statman::get().get_by_name("eth0.ethernet.packets_rx").get_uint64();
   packets_tx  = Statman::get().get_by_name("eth0.ethernet.packets_tx").get_uint64();
   printf("<Settings> DACK: %lli ms WSIZE: %u WS: %u CALC_WIN: %u TS: %s\n",
     dack.count(), winsize, wscale, winsize << wscale, timestamps ? "ON" : "OFF");
   ts          = OS::micros_since_boot();
-=======
-  packets_rx  = Statman::get().get_by_name("eth0.packets_rx").get_uint64();
-  packets_tx  = Statman::get().get_by_name("eth0.packets_tx").get_uint64();
-  printf("<Settings> DACK: %lld ms WSIZE: %u WS: %u CALC_WIN: %u TS: %s\n",
-    dack.count(), winsize, wscale, winsize << wscale, timestamps ? "ON" : "OFF");
-
-  ts          = OS::micros_since_boot();
-  printf("<START> %ld\n", ts);
->>>>>>> aaa0b897
 }
 
 void stop_measure()
 {
   auto diff   = OS::micros_since_boot() - ts;
 
-<<<<<<< HEAD
   StackSampler::print(15);
 
   packets_rx  = Statman::get().get_by_name("eth0.ethernet.packets_rx").get_uint64() - packets_rx;
@@ -78,24 +67,6 @@
 }
 
 void Service::start() {}
-=======
-  kernel_sanity_checks();
-  packets_rx  = Statman::get().get_by_name("eth0.packets_rx").get_uint64() - packets_rx;
-  packets_tx  = Statman::get().get_by_name("eth0.packets_tx").get_uint64() - packets_tx;
-  printf("<STOP> %ld\n", OS::micros_since_boot());
-  printf("Packets RX [%lu] TX [%lu]\n", packets_rx, packets_tx);
-  double durs   = ((double)diff) / 1000 / 1000;
-  double mbits  = (received/(1024*1024)*8) / durs;
-  printf("Duration: %.2f s - Payload: %ld/%u MB - %.2f MBit/s\n",
-          durs, received/(1024*1024), SIZE/(1024*1024), mbits);
-
-  StackSampler::print(30);
-}
-
-void Service::start() {
-  kernel_sanity_checks();
-}
->>>>>>> aaa0b897
 
 void Service::ready()
 {
@@ -119,29 +90,9 @@
 
   tcp.listen(1337).on_connect([](Connection_ptr conn)
   {
-<<<<<<< HEAD
     printf("%s connected. Sending file %u MB\n", conn->remote().to_string().c_str(), SIZE/(1024*1024));
     start_measure();
 
-=======
-    using namespace std::chrono;
-    auto id = Timers::periodic(100ms, 500ms,
-    [conn](uint32_t)
-    {
-      //printf("State: %s, Writeq: %u bytes\n",
-      //  conn->state().to_string().c_str(), conn->sendq_remaining());
-    });
-
-    printf("%s connected. Sending file %u MB\n", conn->remote().to_string().c_str(), SIZE/(1024*1024));
-    kernel_sanity_checks();
-    start_measure();
-
-    conn->on_close([id]
-    {
-      Timers::stop(id);
-
-    });
->>>>>>> aaa0b897
     conn->on_disconnect([] (Connection_ptr self, Connection::Disconnect)
     {
       if(!self->is_closing())
@@ -156,11 +107,7 @@
     conn->close();
   });
 
-<<<<<<< HEAD
   tcp.listen(1338).on_connect([](auto conn)
-=======
-  tcp.listen(1338).on_connect([](Connection_ptr conn)
->>>>>>> aaa0b897
   {
     using namespace std::chrono;
 
