--- conflicted
+++ resolved
@@ -20,19 +20,13 @@
 
 namespace net::dns
 {
-<<<<<<< HEAD
+#ifdef LIBFUZZER_ENABLED
+  Timer::duration_t Client::DEFAULT_RESOLVE_TIMEOUT{std::chrono::seconds(9999)};
+#else
   Timer::duration_t Client::DEFAULT_RESOLVE_TIMEOUT{std::chrono::seconds(5)};
+#endif
   Timer::duration_t Client::DEFAULT_FLUSH_INTERVAL{std::chrono::seconds(30)};
   std::chrono::seconds Client::DEFAULT_CACHE_TTL{std::chrono::seconds(60)};
-=======
-#ifdef LIBFUZZER_ENABLED
-  Timer::duration_t DNSClient::DEFAULT_RESOLVE_TIMEOUT{std::chrono::seconds(9999)};
-#else
-  Timer::duration_t DNSClient::DEFAULT_RESOLVE_TIMEOUT{std::chrono::seconds(5)};
-#endif
-  Timer::duration_t DNSClient::DEFAULT_FLUSH_INTERVAL{std::chrono::seconds(30)};
-  std::chrono::seconds DNSClient::DEFAULT_CACHE_TTL{std::chrono::seconds(60)};
->>>>>>> ac2a6a24
 
   Client::Client(Stack& stack)
     : stack_{stack},
@@ -123,13 +117,17 @@
 
       finish({});
     }
+    else
+    {
+      debug("<dns::Client::Request> Cannot find matching DNS Request with transid=%u\n",
+        ntohs(reply.id));
+    }
   }
 
   void Client::Request::finish(const Error& err)
   {
     callback(std::move(response), err);
 
-<<<<<<< HEAD
     auto erased = client.requests_.erase(query.id);
     Ensures(erased == 1);
   }
@@ -155,15 +153,6 @@
     cache_.clear();
 
     flush_timer_.stop();
-=======
-      // the request is finished, removed it from our map
-      requests_.erase(it);
-    }
-    else
-    {
-      debug("<DNSClient> Cannot find matching DNS Request with transid=%u\n", ntohs(reply.id));
-    }
->>>>>>> ac2a6a24
   }
 
   void Client::add_cache_entry(const Hostname& hostname, Address addr, std::chrono::seconds ttl)
