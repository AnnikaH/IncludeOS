--- conflicted
+++ resolved
@@ -771,12 +771,8 @@
 
 void Connection::signal_close() {
   debug("<TCP::Connection::signal_close> It's time to delete this connection. \n");
-<<<<<<< HEAD
-
+  on_close_();
   clean_up();
-=======
-  on_close_();
->>>>>>> 99d42e25
   host_.close_connection(*this);
 }
 
