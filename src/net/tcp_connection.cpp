--- conflicted
+++ resolved
@@ -107,11 +107,7 @@
     writeq.push_back({buffer, callback});
     // if data was written, advance
     if(written) {
-<<<<<<< HEAD
-      writeq.advance(written);  
-=======
       writeq.advance(written);
->>>>>>> 7c2dc0f1
     }
   }
   catch(TCPException err) {
@@ -243,21 +239,12 @@
   debug("<Connection::limited_tx> UW: %u CW: %u, FS: %u\n", usable_window(), cb.cwnd, flight_size());
 
   auto& buf = writeq.nxt();
-<<<<<<< HEAD
 
   auto written = fill_packet(packet, (char*)buf.pos(), buf.remaining, cb.SND.NXT);
   cb.SND.NXT += packet->data_length();
-  
+
   writeq.advance(written);
 
-=======
-
-  auto written = fill_packet(packet, (char*)buf.pos(), buf.remaining, cb.SND.NXT);
-  cb.SND.NXT += packet->data_length();
-
-  writeq.advance(written);
-
->>>>>>> 7c2dc0f1
   transmit(packet);
 }
 
@@ -322,12 +309,8 @@
     break;
   }
   case State::CLOSED: {
-<<<<<<< HEAD
-    debug("<TCP::Connection::receive> State handle finished with CLOSED. We're done, ask host() to delete the connection. \n");
-=======
     debug("<TCP::Connection::receive> (%s => %s) State handle finished with CLOSED. We're done, ask host() to delete the connection.\n",
       prev_state_->to_string().c_str(), state_->to_string().c_str());
->>>>>>> 7c2dc0f1
     writeq_reset();
     signal_close();
     break;
@@ -382,11 +365,7 @@
 
   host_.transmit(packet);
   if(packet->has_data() and !rtx_timer.active) {
-<<<<<<< HEAD
-    rtx_start();  
-=======
     rtx_start();
->>>>>>> 7c2dc0f1
   }
 }
 
@@ -432,11 +411,7 @@
 
     acks_rcvd_++;
 
-<<<<<<< HEAD
-    debug("<Connection::handle_ack> New ACK#%u: %u FS: %u %s\n", acks_rcvd_, 
-=======
     debug("<Connection::handle_ack> New ACK#%u: %u FS: %u %s\n", acks_rcvd_,
->>>>>>> 7c2dc0f1
       in->ack() - cb.ISS, flight_size(), fast_recovery ? "[RECOVERY]" : "");
 
     // [RFC 6582] p. 8
@@ -609,11 +584,7 @@
     rtx_reset();
     rto_attempt = 0;
   }
-<<<<<<< HEAD
-  
-=======
-
->>>>>>> 7c2dc0f1
+
   //printf("<TCP::Connection::rt_acknowledge> ACK'ed %u packets. rtx_q: %u\n",
   //  x-rtx_q.size(), rtx_q.size());
 }
@@ -634,11 +605,7 @@
     of RTO).
   */
   if(packet->has_data() and !rtx_timer.active) {
-<<<<<<< HEAD
-    rtx_start();  
-=======
     rtx_start();
->>>>>>> 7c2dc0f1
   }
 }
 
