// This file is a part of the IncludeOS unikernel - www.includeos.org
//
// Copyright 2015 Oslo and Akershus University College of Applied Sciences
// and Alfred Bratterud
//
// Licensed under the Apache License, Version 2.0 (the "License");
// you may not use this file except in compliance with the License.
// You may obtain a copy of the License at
//
//     http://www.apache.org/licenses/LICENSE-2.0
//
// Unless required by applicable law or agreed to in writing, software
// distributed under the License is distributed on an "AS IS" BASIS,
// WITHOUT WARRANTIES OR CONDITIONS OF ANY KIND, either express or implied.
// See the License for the specific language governing permissions and
// limitations under the License.

//#define IP6_DEBUG 1
#ifdef IP6_DEBUG
#define PRINT(fmt, ...) printf(fmt, ##__VA_ARGS__)
#else
#define PRINT(fmt, ...) /* fmt */
#endif

#include <net/ip6/ip6.hpp>
#include <net/inet>
#include <net/ip6/packet_ip6.hpp>
#include <net/ip6/header.hpp>
#include <net/packet.hpp>
#include <statman>

namespace net
{
  const ip6::Addr ip6::Addr::node_all_nodes(0xFF01, 0, 0, 0, 0, 0, 0, 1);
  const ip6::Addr ip6::Addr::node_all_routers(0xFF01, 0, 0, 0, 0, 0, 0, 2);
  const ip6::Addr ip6::Addr::node_mDNSv6(0xFF01, 0, 0, 0, 0, 0, 0, 0xFB);

  const ip6::Addr ip6::Addr::link_unspecified(0, 0, 0, 0, 0, 0, 0, 0);
  const ip6::Addr ip6::Addr::addr_any{ip6::Addr::link_unspecified};

  const ip6::Addr ip6::Addr::link_all_nodes(0xFF02, 0, 0, 0, 0, 0, 0, 1);
  const ip6::Addr ip6::Addr::link_all_routers(0xFF02, 0, 0, 0, 0, 0, 0, 2);
  const ip6::Addr ip6::Addr::link_mDNSv6(0xFF02, 0, 0, 0, 0, 0, 0, 0xFB);

  const ip6::Addr ip6::Addr::link_dhcp_servers(0xFF02, 0, 0, 0, 0, 0, 0x01, 0x02);
  const ip6::Addr ip6::Addr::site_dhcp_servers(0xFF05, 0, 0, 0, 0, 0, 0x01, 0x03);

  const IP6::addr IP6::ADDR_ANY(0, 0, 0, 0);
  const IP6::addr IP6::ADDR_LOOPBACK(0, 0, 0, 1);

  IP6::IP6(Stack& inet) noexcept :
  packets_rx_       {Statman::get().create(Stat::UINT64, inet.ifname() + ".ip6.packets_rx").get_uint64()},
  packets_tx_       {Statman::get().create(Stat::UINT64, inet.ifname() + ".ip6.packets_tx").get_uint64()},
  packets_dropped_  {Statman::get().create(Stat::UINT32, inet.ifname() + ".ip6.packets_dropped").get_uint32()},
  stack_            {inet}
  {}

  IP6::IP_packet_ptr IP6::drop(IP_packet_ptr ptr, Direction direction, Drop_reason reason) {
    packets_dropped_++;

    if (drop_handler_)
        drop_handler_(std::move(ptr), direction, reason);

    return nullptr;
  }

  IP6::IP_packet_ptr IP6::drop_invalid_in(IP6::IP_packet_ptr packet)
  {
    IP6::Direction up = IP6::Direction::Upstream;

    if (UNLIKELY(not packet->is_ipv6()))
        return drop(std::move(packet), up, Drop_reason::Wrong_version);

    /* TODO: Add more checks */
    return packet;
  }

  IP6::IP_packet_ptr IP6::drop_invalid_out(IP6::IP_packet_ptr packet)
  {
    if (packet->ip_dst().is_loopback()) {
      drop(std::move(packet), Direction::Downstream, Drop_reason::Bad_destination);
    }
    return packet;
  }

  /* TODO: Check RFC */
  bool IP6::is_for_me(ip6::Addr dst) const
  {
    return stack_.is_valid_source(dst)
      or local_ip() == ADDR_ANY;
  }

<<<<<<< HEAD
  void IP6::receive(Packet_ptr pckt, const bool link_bcast)
=======
  Protocol IP6::ipv6_ext_header_receive(net::PacketIP6& packet)
  {
    auto reader = packet.layer_begin() + IP6_HEADER_LEN;
    auto next_proto = packet.next_protocol();
    uint16_t pl_off = IP6_HEADER_LEN;

    while (next_proto != Protocol::IPv6_NONXT) {
        if (next_proto == Protocol::HOPOPT) {
            PRINT("HOP extension header\n");
        } else if (next_proto == Protocol::OPTSV6) {
        } else {
            PRINT("Done parsing extension header, next proto: %d\n", next_proto);
            packet.set_payload_offset(pl_off);
            return next_proto;
        }
        auto& ext = *(ip6::ExtensionHeader*)reader;
        auto ext_len = ext.size();
        next_proto = ext.next();
        pl_off += ext_len;
        reader += ext_len;
    }
    packet.set_payload_offset(pl_off);
    return next_proto;
  }
  void PacketIP6::calculate_payload_offset()
  {
    auto reader = this->layer_begin() + IP6_HEADER_LEN;
    auto next_proto = this->next_protocol();
    uint16_t pl_off = IP6_HEADER_LEN;

    while (next_proto != Protocol::IPv6_NONXT)
    {
        if (next_proto != Protocol::HOPOPT &&
            next_proto != Protocol::OPTSV6)
        {
            PRINT("Done parsing extension header, next proto: %d\n", next_proto);
            this->set_payload_offset(pl_off);
            return;
        }
        auto& ext = *(ip6::ExtensionHeader*)reader;
        next_proto = ext.next();
        pl_off += ext.size();
        reader += ext.size();
    }
    this->set_payload_offset(pl_off);
  }

  void IP6::receive(Packet_ptr pckt, const bool /*link_bcast */)
>>>>>>> a1711865
  {
    auto packet = static_unique_ptr_cast<net::PacketIP6>(std::move(pckt));
    // this will calculate exthdr length and set payload correctly
    packet->calculate_payload_offset();

    PRINT("<IP6 Receive> Source IP: %s, Dest.IP: %s, Next header: %d,"
            "Payload len: %u, Hop limit: %d, version: %d, tc: %u, fl: %u\n",
           packet->ip_src().str().c_str(),
           packet->ip_dst().str().c_str(),
           (int) packet->next_header(),
           packet->payload_length(), packet->hop_limit(),
           packet->ip6_version(), packet->traffic_class(), packet->flow_label());

    switch (packet->next_protocol()) {
    case Protocol::HOPOPT:
       PRINT("Type: ICMP6 hop by hop option\n"); break;
    case Protocol::OPTSV6:
       PRINT("Type: ICMP6 option: %d\n", (int)packet->next_protocol()); break;
    case Protocol::IPv6_NONXT:
       PRINT("Type: ICMP6 No Next\n"); break;
    case Protocol::ICMPv6:
       PRINT("Type: ICMP6\n"); break;
    case Protocol::IPv4:
       PRINT("Type: IPv4\n"); break;
    case Protocol::UDP:
       PRINT("Type: UDP\n"); break;
    case Protocol::TCP:
       PRINT("Type: TCP\n"); break;
    default:
       PRINT("Type: UNKNOWN %hhu. Dropping. \n", packet->next_protocol());
    }

    // Stat increment packets received
    packets_rx_++;

    packet = drop_invalid_in(std::move(packet));
    if (UNLIKELY(packet == nullptr)) return;

    packet->parse_ext_header();

    /* PREROUTING */
    // Track incoming packet if conntrack is active
    Conntrack::Entry_ptr ct = (stack_.conntrack())
      ? stack_.conntrack()->in(*packet) : nullptr;
    auto res = prerouting_chain_(std::move(packet), stack_, ct);
    if (UNLIKELY(res == Filter_verdict_type::DROP)) return;

    Ensures(res.packet != nullptr);
    packet = res.release();

    // Drop / forward if my ip address doesn't match dest.
    if(not is_for_me(packet->ip_dst()))
    {
      // Forwarding disabled
      if (not forward_packet_)
      {
        PRINT("Dropping packet \n");
        drop(std::move(packet), Direction::Upstream, Drop_reason::Bad_destination);
      }
      // Forwarding enabled
      else
      {
        PRINT("Forwarding packet \n");
        forward_packet_(std::move(packet), stack_, ct);
      }
      return;
    }

    PRINT("* Packet was for me\n");

    /* INPUT */
    // Confirm incoming packet if conntrack is active
    auto& conntrack = stack_.conntrack();
    if(conntrack) {
      ct = (ct != nullptr) ?
        conntrack->confirm(ct->second, ct->proto) : conntrack->confirm(*packet);
    }
    if(stack_.conntrack())
      stack_.conntrack()->confirm(*packet); // No need to set ct again
    res = input_chain_(std::move(packet), stack_, ct);
    if (UNLIKELY(res == Filter_verdict_type::DROP)) return;

    Ensures(res.packet != nullptr);
    packet = res.release();

    auto next_proto = packet->ip_protocol();

    switch (next_proto) {
    case Protocol::IPv6_NONXT:
      /* Nothing after the icmp header */
      break;
    case Protocol::ICMPv6:
      PRINT("ICMPv6: %d\n", packet->size());
      icmp_handler_(std::move(packet));
      break;
    case Protocol::UDP:
      //udp_handler_(std::move(packet));
      break;
    case Protocol::TCP:
      tcp_handler_(std::move(packet));
      break;
    default:
      // Send ICMP error of type Destination Unreachable and code PROTOCOL
      // @note: If dest. is broadcast or multicast it should be dropped by now
      //stack_.icmp().destination_unreachable(std::move(packet), icmp6::code::Dest_unreachable::PROTOCOL);

      PRINT("Unknown next proto. Dropping packet\n");
      drop(std::move(packet), Direction::Upstream, Drop_reason::Unknown_proto);
      break;
    }
  }

  void IP6::transmit(Packet_ptr pckt) {
    assert((size_t)pckt->size() > sizeof(header));

    auto packet = static_unique_ptr_cast<PacketIP6>(std::move(pckt));

    /*
     * RFC 1122 p. 30
     * When a host sends any datagram, the IP source address MUST
       be one of its own IP addresses (but not a broadcast or
       multicast address).
    */
    if (UNLIKELY(not stack_.is_valid_source(packet->ip_src()))) {
      drop(std::move(packet), Direction::Downstream, Drop_reason::Bad_source);
      return;
    }

    packet->make_flight_ready();

    /* OUTPUT */
    Conntrack::Entry_ptr ct =
      (stack_.conntrack()) ? stack_.conntrack()->in(*packet) : nullptr;
    auto res = output_chain_(std::move(packet), stack_, ct);
    if (UNLIKELY(res == Filter_verdict_type::DROP)) return;

    Ensures(res.packet != nullptr);
    packet = res.release();

    if (forward_packet_) {
      forward_packet_(std::move(packet), stack_, ct);
      return;
    }
    ship(std::move(packet), IP6::ADDR_ANY, ct);
  }

  void IP6::ship(Packet_ptr pckt, addr next_hop, Conntrack::Entry_ptr ct)
  {
    auto packet = static_unique_ptr_cast<PacketIP6>(std::move(pckt));

    // Send loopback packets right back
    if (UNLIKELY(stack_.is_valid_source(packet->ip_dst()))) {
      PRINT("<IP6> Destination address is loopback \n");
      IP6::receive(std::move(packet), false);
      return;
    }

    // Filter illegal egress packets
    packet = drop_invalid_out(std::move(packet));
    if (packet == nullptr) return;

    if (next_hop == IP6::ADDR_ANY) {
        // Create local and target subnets
        addr target = packet->ip_dst() & stack_.netmask6();
        addr local  = stack_.ip6_addr() & stack_.netmask6();

        // Compare subnets to know where to send packet
        next_hop = target == local ? packet->ip_dst() : stack_.gateway6();

        PRINT("<IP6 TOP> Next hop for %s, (netmask %d, local IP: %s, gateway: %s) == %s\n",
              packet->ip_dst().str().c_str(),
              stack_.netmask6(),
              stack_.ip6_addr().str().c_str(),
              stack_.gateway6().str().c_str(),
              next_hop.str().c_str());

        if(UNLIKELY(next_hop == IP6::ADDR_ANY)) {
          PRINT("<IP6> Next_hop calculated to 0 (gateway == %s), dropping\n",
            stack_.gateway6().str().c_str());
          drop(std::move(packet), Direction::Downstream, Drop_reason::Bad_destination);
          return;
        }
    }

    // Stat increment packets transmitted
    packets_tx_++;

    ndp_out_(std::move(packet), next_hop);
  }

    const ip6::Addr IP6::local_ip() const {
    return stack_.ip6_addr();
  }
}<|MERGE_RESOLUTION|>--- conflicted
+++ resolved
@@ -90,58 +90,7 @@
       or local_ip() == ADDR_ANY;
   }
 
-<<<<<<< HEAD
   void IP6::receive(Packet_ptr pckt, const bool link_bcast)
-=======
-  Protocol IP6::ipv6_ext_header_receive(net::PacketIP6& packet)
-  {
-    auto reader = packet.layer_begin() + IP6_HEADER_LEN;
-    auto next_proto = packet.next_protocol();
-    uint16_t pl_off = IP6_HEADER_LEN;
-
-    while (next_proto != Protocol::IPv6_NONXT) {
-        if (next_proto == Protocol::HOPOPT) {
-            PRINT("HOP extension header\n");
-        } else if (next_proto == Protocol::OPTSV6) {
-        } else {
-            PRINT("Done parsing extension header, next proto: %d\n", next_proto);
-            packet.set_payload_offset(pl_off);
-            return next_proto;
-        }
-        auto& ext = *(ip6::ExtensionHeader*)reader;
-        auto ext_len = ext.size();
-        next_proto = ext.next();
-        pl_off += ext_len;
-        reader += ext_len;
-    }
-    packet.set_payload_offset(pl_off);
-    return next_proto;
-  }
-  void PacketIP6::calculate_payload_offset()
-  {
-    auto reader = this->layer_begin() + IP6_HEADER_LEN;
-    auto next_proto = this->next_protocol();
-    uint16_t pl_off = IP6_HEADER_LEN;
-
-    while (next_proto != Protocol::IPv6_NONXT)
-    {
-        if (next_proto != Protocol::HOPOPT &&
-            next_proto != Protocol::OPTSV6)
-        {
-            PRINT("Done parsing extension header, next proto: %d\n", next_proto);
-            this->set_payload_offset(pl_off);
-            return;
-        }
-        auto& ext = *(ip6::ExtensionHeader*)reader;
-        next_proto = ext.next();
-        pl_off += ext.size();
-        reader += ext.size();
-    }
-    this->set_payload_offset(pl_off);
-  }
-
-  void IP6::receive(Packet_ptr pckt, const bool /*link_bcast */)
->>>>>>> a1711865
   {
     auto packet = static_unique_ptr_cast<net::PacketIP6>(std::move(pckt));
     // this will calculate exthdr length and set payload correctly
@@ -180,8 +129,6 @@
     packet = drop_invalid_in(std::move(packet));
     if (UNLIKELY(packet == nullptr)) return;
 
-    packet->parse_ext_header();
-
     /* PREROUTING */
     // Track incoming packet if conntrack is active
     Conntrack::Entry_ptr ct = (stack_.conntrack())
