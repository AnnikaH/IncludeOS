// This file is a part of the IncludeOS unikernel - www.includeos.org
//
// Copyright 2015 Oslo and Akershus University College of Applied Sciences
// and Alfred Bratterud
//
// Licensed under the Apache License, Version 2.0 (the "License");
// you may not use this file except in compliance with the License.
// You may obtain a copy of the License at
//
//     http://www.apache.org/licenses/LICENSE-2.0
//
// Unless required by applicable law or agreed to in writing, software
// distributed under the License is distributed on an "AS IS" BASIS,
// WITHOUT WARRANTIES OR CONDITIONS OF ANY KIND, either express or implied.
// See the License for the specific language governing permissions and
// limitations under the License.

//#define NDP_DEBUG 1
#ifdef NDP_DEBUG
#define PRINT(fmt, ...) printf(fmt, ##__VA_ARGS__)
#else
#define PRINT(fmt, ...) /* fmt */
#endif
#include <vector>
#include <net/inet>
#include <net/ip6/ndp.hpp>
#include <net/ip6/icmp6.hpp>
#include <statman>

namespace net
{
  Ndp::Ndp(Stack& inet) noexcept:
  requests_rx_    {Statman::get().create(Stat::UINT32, inet.ifname() + ".ndp.requests_rx").get_uint32()},
  requests_tx_    {Statman::get().create(Stat::UINT32, inet.ifname() + ".ndp.requests_tx").get_uint32()},
  replies_rx_     {Statman::get().create(Stat::UINT32, inet.ifname() + ".ndp.replies_rx").get_uint32()},
  replies_tx_     {Statman::get().create(Stat::UINT32, inet.ifname() + ".ndp.replies_tx").get_uint32()},
  inet_           {inet},
  mac_            (inet.link_addr())
  {}

  void Ndp::send_neighbour_advertisement(icmp6::Packet& req)
  {
    icmp6::Packet res(inet_.ip6_packet_factory());
    bool any_src = req.ip().ip_src() == IP6::ADDR_ANY;

    // drop if the packet is too small
    if (res.ip().capacity() < IP6_HEADER_LEN
     + (int) res.header_size() + req.payload().size())
    {
      PRINT("WARNING: Network MTU too small for ICMP response, dropping\n");
      return;
    }

    // Populate response IP header
    res.ip().set_ip_src(inet_.ip6_addr());
    if (any_src) {
        res.ip().set_ip_dst(ip6::Addr::node_all_nodes);
    } else {
        res.ip().set_ip_dst(req.ip().ip_src());
    }
    res.ip().set_ip_hop_limit(255);

    // Populate response ICMP header
    res.set_type(ICMP_type::ND_NEIGHBOUR_ADV);
    res.set_code(0);
    res.ndp().set_neighbour_adv_flag(NEIGH_ADV_SOL | NEIGH_ADV_OVERRIDE);

    // Insert target link address, ICMP6 option header and our mac address
    res.set_payload({req.ndp().neighbour_sol().get_target().data(), 16 });
    res.ndp().set_ndp_options_header(icmp6::ND_OPT_TARGET_LL_ADDR, 0x01);
    res.set_payload({reinterpret_cast<uint8_t*> (&link_mac_addr()), 6});

    // Add checksum
    res.set_checksum();

<<<<<<< HEAD
    PRINT("NDP: Neighbor Adv Response dst: %s size: %i payload size: %i,"
        " checksum: 0x%x\n", res.ip().size(), res.payload().size(),
        res.ip().ip_dst().str().c_str(), res.compute_checksum());
=======
    PRINT("NDP: Neighbor Adv Response dst: %s\n size: %i\n payload size: %i\n,"
        " checksum: 0x%x\n",
        res.ip().ip_dst().str().c_str(), res.ip().size(), res.payload().size(),
        res.compute_checksum());
>>>>>>> b1a34170

    auto dest = res.ip().ip_dst();
    transmit(res.release(), dest);
  }

  void Ndp::receive_neighbour_advertisement(icmp6::Packet& req)
  {
    IP6::addr target = req.ndp().neighbour_adv().get_target();
    uint8_t *lladdr;

    if (target.is_multicast()) {
        PRINT("NDP: neighbour advertisement target address is multicast\n");
        return;
    }

    if (req.ip().ip_dst().is_multicast() &&
        req.ndp().is_flag_solicited()) {
        PRINT("NDP: neighbour destination address is multicast when"
                " solicit flag is set\n");
        return;
    }

    req.ndp().parse(ICMP_type::ND_NEIGHBOUR_ADV);
    lladdr = req.ndp().get_option_data(icmp6::ND_OPT_TARGET_LL_ADDR);

    // For now, just create a cache entry, if one doesn't exist
    cache(target, lladdr, req.ndp().is_flag_solicited() ?
            NeighbourStates::REACHABLE : NeighbourStates::STALE,
             NEIGH_UPDATE_WEAK_OVERRIDE |
            (req.ndp().is_flag_override() ? NEIGH_UPDATE_OVERRIDE : 0) |
             NEIGH_UPDATE_OVERRIDE_ISROUTER |
             (req.ndp().is_flag_router() ? NEIGH_UPDATE_ISROUTER : 0));

    auto waiting = waiting_packets_.find(target);
    if (waiting != waiting_packets_.end()) {
      PRINT("Ndp: Had a packet waiting for this IP. Sending\n");
      transmit(std::move(waiting->second.pckt), target);
      waiting_packets_.erase(waiting);
    }
  }

  void Ndp::send_neighbour_solicitation(IP6::addr target)
  {
    IP6::addr dest_ip;
    icmp6::Packet req(inet_.ip6_packet_factory());

    req.ip().set_ip_src(inet_.ip6_addr());

    req.ip().set_ip_hop_limit(255);
    req.set_type(ICMP_type::ND_NEIGHBOUR_SOL);
    req.set_code(0);
    req.set_reserved(0);

    // Solicit destination address. Source address
    // option must be present
    req.ip().set_ip_dst(dest_ip.solicit(target));

    // Set target address
    req.set_payload({target.data(), 16});
    req.ndp().set_ndp_options_header(icmp6::ND_OPT_SOURCE_LL_ADDR, 0x01);
    req.set_payload({reinterpret_cast<uint8_t*> (&link_mac_addr()), 6});

    req.set_checksum();

    MAC::Addr dest_mac(0x33,0x33,
            req.ip().ip_dst().get_part<uint8_t>(12),
            req.ip().ip_dst().get_part<uint8_t>(13),
            req.ip().ip_dst().get_part<uint8_t>(14),
            req.ip().ip_dst().get_part<uint8_t>(15));

    PRINT("NDP: Sending Neighbour solicit size: %i payload size: %i,"
        "checksum: 0x%x\n, source: %s, dest: %s, dest mac: %s\n",
        req.ip().size(), req.payload().size(), req.compute_checksum(),
        req.ip().ip_src().str().c_str(),
        req.ip().ip_dst().str().c_str(), dest_mac.str().c_str());

    auto dest = req.ip().ip_dst();
    cache(dest, MAC::EMPTY, NeighbourStates::INCOMPLETE, 0);
    transmit(req.release(), dest, dest_mac);
  }

  void Ndp::receive_neighbour_solicitation(icmp6::Packet& req)
  {
    bool any_src = req.ip().ip_src() == IP6::ADDR_ANY;
    IP6::addr target = req.ndp().neighbour_sol().get_target();
    uint8_t *lladdr, *nonce_opt;
    bool found;
    uint64_t nonce = 0;

    PRINT("ICMPv6 NDP Neighbor solicitation request\n");
    PRINT("target: %s\n", target.str().c_str());

    if (target.is_multicast()) {
        PRINT("NDP: neighbour solictation target address is multicast\n");
        return;
    }

    if (any_src && !req.ip().ip_dst().is_solicit_multicast()) {
        PRINT("NDP: neighbour solictation address is any source "
                "but not solicit destination\n");
        return;
    }
    req.ndp().parse(ICMP_type::ND_NEIGHBOUR_SOL);
    lladdr = req.ndp().get_option_data(icmp6::ND_OPT_SOURCE_LL_ADDR);

    if (lladdr) {
        if (any_src) {
            PRINT("NDP: bad any source packet with link layer option\n");
            return;
        }
    }

    nonce_opt = req.ndp().get_option_data(icmp6::ND_OPT_NONCE);
    if (nonce_opt) {
        //memcpy(&nonce, nonce_opt, 6);
    }

    bool is_dest_multicast = req.ip().ip_dst().is_multicast();

    if (target != inet_.ip6_addr()) {
<<<<<<< HEAD
=======
      PRINT("NDP: not for us. target=%s us=%s\n", target.to_string().c_str(), inet_.ip6_addr().to_string().c_str());
>>>>>>> b1a34170
        /* Not for us. Should we forward? */
        return;
    }

    if (any_src) {
        if (lladdr) {
            send_neighbour_advertisement(req);
        }
        return;
    }

    /* Update/Create cache entry for the source address */
    cache(req.ip().ip_src(), lladdr, NeighbourStates::STALE,
         NEIGH_UPDATE_WEAK_OVERRIDE| NEIGH_UPDATE_OVERRIDE);

    send_neighbour_advertisement(req);
  }

  void Ndp::send_router_solicitation()
  {
    icmp6::Packet req(inet_.ip6_packet_factory());
    req.ip().set_ip_src(inet_.ip6_addr());
    req.ip().set_ip_dst(ip6::Addr::node_all_nodes);
    req.ip().set_ip_hop_limit(255);
    req.set_type(ICMP_type::ND_ROUTER_SOL);
    req.set_code(0);
    req.set_reserved(0);
    // Set multicast addreqs
    // IPv6mcast_02: 33:33:00:00:00:02

    // Add checksum
    req.set_checksum();

    PRINT("NDP: Router solicit size: %i payload size: %i, checksum: 0x%x\n",
          req.ip().size(), req.payload().size(), req.compute_checksum());

    transmit(req.release(), req.ip().ip_dst());
  }

  void Ndp::receive_router_solicitation(icmp6::Packet& req)
  {
  }

  void Ndp::receive_router_advertisement(icmp6::Packet& req)
  {
  }

  void Ndp::receive(icmp6::Packet& pckt)
  {
    switch(pckt.type()) {
    case (ICMP_type::ND_ROUTER_SOL):
      PRINT("NDP: Router solictation message from %s\n", pckt.ip().ip_src().str().c_str());
      receive_router_solicitation(pckt);
      break;
    case (ICMP_type::ND_ROUTER_ADV):
      PRINT("NDP: Router advertisement message from %s\n", pckt.ip().ip_src().str().c_str());
      receive_router_advertisement(pckt);
      break;
    case (ICMP_type::ND_NEIGHBOUR_SOL):
      PRINT("NDP: Neigbor solictation message from %s\n", pckt.ip().ip_src().str().c_str());
      receive_neighbour_solicitation(pckt);
      break;
    case (ICMP_type::ND_NEIGHBOUR_ADV):
      PRINT("NDP: Neigbor advertisement message from %s\n", pckt.ip().ip_src().str().c_str());
      receive_neighbour_advertisement(pckt);
      break;
    case (ICMP_type::ND_REDIRECT):
      PRINT("NDP: Neigbor redirect message from %s\n", pckt.ip().ip_src().str().c_str());
      break;
    default:
      return;
    }
  }

  bool Ndp::lookup(IP6::addr ip, uint8_t *ll_addr)
  {
      auto entry = neighbour_cache_.find(ip);
      if (entry != neighbour_cache_.end()) {
          return true;
      }
      return false;
  }

  void Ndp::cache(IP6::addr ip, uint8_t *ll_addr, NeighbourStates state, uint32_t flags)
  {
      if (ll_addr) {
        MAC::Addr mac(ll_addr);
        cache(ip, mac, state, flags);
      }
  }

  void Ndp::cache(IP6::addr ip, MAC::Addr mac, NeighbourStates state, uint32_t flags)
  {
      PRINT("Ndp Caching IP %s for %s\n", ip.str().c_str(), mac.str().c_str());
      auto entry = neighbour_cache_.find(ip);
      if (entry != neighbour_cache_.end()) {
          PRINT("Cached entry found: %s recorded @ %zu. Updating timestamp\n",
             entry->second.mac().str().c_str(), entry->second.timestamp());
          if (entry->second.mac() != mac) {
            neighbour_cache_.erase(entry);
            neighbour_cache_.emplace(
               std::make_pair(ip, Cache_entry{mac, state, flags})); // Insert
          } else {
            entry->second.set_state(state);
            entry->second.set_flags(flags);
            entry->second.update();
          }
      } else {
          neighbour_cache_.emplace(
            std::make_pair(ip, Cache_entry{mac, state, flags})); // Insert
          if (UNLIKELY(not flush_timer_.is_running())) {
            flush_timer_.start(flush_interval_);
          }
      }
  }

  void Ndp::resolve_waiting()
  {
    PRINT("<ndp> resolve timer doing sweep\n");

    for (auto it =waiting_packets_.begin(); it != waiting_packets_.end();){
      if (it->second.tries_remaining--) {
        ndp_resolver_(it->first);
        it++;
      } else {
        // TODO: According to RFC,
        // Send ICMP destination unreachable
        it = waiting_packets_.erase(it);
      }
    }

    if (not waiting_packets_.empty())
      resolve_timer_.start(1s);

  }

  void Ndp::await_resolution(Packet_ptr pckt, IP6::addr next_hop)
  {
    auto queue =  waiting_packets_.find(next_hop);
    PRINT("<NDP await> Waiting for resolution of %s\n", next_hop.str().c_str());
    if (queue != waiting_packets_.end()) {
      PRINT("\t * Packets already queueing for this IP\n");
      queue->second.pckt->chain(std::move(pckt));
    } else {
      PRINT("\t *This is the first packet going to that IP\n");
      waiting_packets_.emplace(std::make_pair(next_hop, Queue_entry{std::move(pckt)}));

      // Try resolution immediately
      ndp_resolver_(next_hop);

      // Retry later
      resolve_timer_.start(1s);
    }
  }

  void Ndp::flush_expired()
  {
    PRINT("NDP: Flushing expired entries\n");
    std::vector<IP6::addr> expired;
    for (auto ent : neighbour_cache_) {
      if (ent.second.expired()) {
        expired.push_back(ent.first);
      }
    }

    for (auto ip : expired) {
      neighbour_cache_.erase(ip);
    }

    if (not neighbour_cache_.empty()) {
      flush_timer_.start(flush_interval_);
    }
  }

  void Ndp::ndp_resolve(IP6::addr next_hop)
  {
    PRINT("<NDP RESOLVE> %s\n", next_hop.str().c_str());

    // Stat increment requests sent
    requests_tx_++;

    // Send ndp solicit
    send_neighbour_solicitation(next_hop);
  }

  void Ndp::transmit(Packet_ptr pckt, IP6::addr next_hop, MAC::Addr mac)
  {

    Expects(pckt->size());

    if (mac == MAC::EMPTY) {
        // If we don't have a cached IP, perform NDP sol
        auto neighbour_cache_entry = neighbour_cache_.find(next_hop);
        if (UNLIKELY(neighbour_cache_entry == neighbour_cache_.end())) {
            PRINT("NDP: No cache entry for IP %s.  Resolving. \n", next_hop.to_string().c_str());
            await_resolution(std::move(pckt), next_hop);
            return;
        }

        // Get MAC from cache
        mac = neighbour_cache_[next_hop].mac();

        PRINT("NDP: Found cache entry for IP %s -> %s \n",
            next_hop.to_string().c_str(), mac.to_string().c_str());
    }

    PRINT("<NDP -> physical> Transmitting %u bytes to %s\n",
        (uint32_t) pckt->size(), next_hop.str().c_str());

    // Move chain to linklayer
    linklayer_out_(std::move(pckt), mac, Ethertype::IP6);
  }

  // NDP packet function definitions
  namespace icmp6 {
      void Packet::NdpPacket::parse(icmp6::Type type)
      {
        switch(type) {
        case (ICMP_type::ND_ROUTER_SOL):
          ndp_opt_.parse(router_sol().options,
                  (icmp6_.payload_len() - router_sol().option_offset()));
          break;
        case (ICMP_type::ND_ROUTER_ADV):
          break;
        case (ICMP_type::ND_NEIGHBOUR_SOL):
          ndp_opt_.parse(neighbour_sol().options,
                  (icmp6_.payload_len() - neighbour_sol().option_offset()));
          break;
        case (ICMP_type::ND_NEIGHBOUR_ADV):
          ndp_opt_.parse(neighbour_adv().options,
                  (icmp6_.payload_len() - neighbour_adv().option_offset()));
          break;
        case (ICMP_type::ND_REDIRECT):
          ndp_opt_.parse(router_redirect().options,
                  (icmp6_.payload_len() - router_redirect().option_offset()));
          break;
        default:
          break;
        }
      }

      void Packet::NdpPacket::NdpOptions::parse(uint8_t *opt, uint16_t opts_len)
      {
         uint16_t opt_len;
         header_ = reinterpret_cast<struct nd_options_header*>(opt);
         struct nd_options_header *option_hdr = header_;

          if (option_hdr == NULL) {
             return;
          }
          while(opts_len) {
            if (opts_len < sizeof (struct nd_options_header)) {
               return;
            }
            opt_len = option_hdr->len << 3;

            if (opts_len < opt_len || opt_len == 0) {
               return;
            }
            switch (option_hdr->type) {
            case ND_OPT_SOURCE_LL_ADDR:
            case ND_OPT_TARGET_LL_ADDR:
            case ND_OPT_MTU:
            case ND_OPT_NONCE:
            case ND_OPT_REDIRECT_HDR:
                if (opt_array[option_hdr->type]) {
                } else {
                   opt_array[option_hdr->type] = option_hdr;
                }
                option_hdr = opt_array[option_hdr->type];
                break;
            case ND_OPT_PREFIX_INFO:
                opt_array[ND_OPT_PREFIX_INFO_END] = option_hdr;
                if (!opt_array[ND_OPT_PREFIX_INFO]) {
                   opt_array[ND_OPT_PREFIX_INFO] = option_hdr;
                }
                break;
            case ND_OPT_ROUTE_INFO:
                 nd_opts_ri_end = option_hdr;
                 if (!nd_opts_ri) {
                     nd_opts_ri = option_hdr;
                 }
                 break;
            default:
                 if (is_useropt(option_hdr)) {
                    user_opts_end = option_hdr;
                    if (!user_opts) {
                       user_opts = option_hdr;
                    }
                 } else {
                    PRINT("%s: Unsupported option: type=%d, len=%d\n",
                        __FUNCTION__, option_hdr->type, option_hdr->len);
                 }
            }
            opts_len -= opt_len;
            option_hdr = (option_hdr + opt_len);
        }
     }

  } // icmp6
} // net<|MERGE_RESOLUTION|>--- conflicted
+++ resolved
@@ -73,16 +73,10 @@
     // Add checksum
     res.set_checksum();
 
-<<<<<<< HEAD
-    PRINT("NDP: Neighbor Adv Response dst: %s size: %i payload size: %i,"
-        " checksum: 0x%x\n", res.ip().size(), res.payload().size(),
-        res.ip().ip_dst().str().c_str(), res.compute_checksum());
-=======
     PRINT("NDP: Neighbor Adv Response dst: %s\n size: %i\n payload size: %i\n,"
         " checksum: 0x%x\n",
         res.ip().ip_dst().str().c_str(), res.ip().size(), res.payload().size(),
         res.compute_checksum());
->>>>>>> b1a34170
 
     auto dest = res.ip().ip_dst();
     transmit(res.release(), dest);
@@ -203,10 +197,7 @@
     bool is_dest_multicast = req.ip().ip_dst().is_multicast();
 
     if (target != inet_.ip6_addr()) {
-<<<<<<< HEAD
-=======
       PRINT("NDP: not for us. target=%s us=%s\n", target.to_string().c_str(), inet_.ip6_addr().to_string().c_str());
->>>>>>> b1a34170
         /* Not for us. Should we forward? */
         return;
     }
