--- conflicted
+++ resolved
@@ -165,12 +165,8 @@
 http::Basic_client::Response_handler WebSocket::create_response_handler(
   Connect_handler on_connect, std::string key)
 {
-<<<<<<< HEAD
   debugM("WebSocket::create_response_handler\n");
-  return http::Client::Response_handler::make_packed(
-=======
   return http::Basic_client::Response_handler::make_packed(
->>>>>>> 233e8266
     [
       on_connect{std::move(on_connect)},
       key{std::move(key)}
@@ -338,12 +334,7 @@
     }
     return;
   case op_code::CLOSE:
-<<<<<<< HEAD
     debugM("op_code::CLOSE\n");
-    // they are angry with us :(
-=======
-    // there is a message behind the reason, hmm..
->>>>>>> 233e8266
     if (hdr.data_length() >= 2) {
       // provide reason to user
       uint16_t reason = htons(*(uint16_t*) message->data());
@@ -466,15 +457,6 @@
       this->stream->write(buffer, datalen);
   return true;
 }
-<<<<<<< HEAD
-void WebSocket::tcp_closed()
-{
-  debugM("WebSocket::tcp_closed\n");
-  if (this->on_close != nullptr) this->on_close(1000);
-  this->reset();
-}
-=======
->>>>>>> 233e8266
 
 WebSocket::WebSocket(net::Stream_ptr stream_ptr, bool client)
   : stream(std::move(stream_ptr)), max_msg_size(0), clientside(client)
@@ -486,14 +468,11 @@
 
 void WebSocket::close(const uint16_t reason)
 {
-<<<<<<< HEAD
   debugM("WebSocket::close\n");
-=======
   if (this->m_busy) {
     this->m_deferred_close = reason; return;
   }
   assert(stream != nullptr);
->>>>>>> 233e8266
   /// send CLOSE message
   if (this->stream->is_writable()) {
       uint16_t data = htons(reason);
@@ -522,12 +501,8 @@
 
 void WebSocket::failure(const std::string& reason)
 {
-<<<<<<< HEAD
   debugM("WebSocket::failure - reason: %s\n", reason.c_str());
-  if (stream != nullptr) stream->close();
-=======
   if (this->stream != nullptr) this->stream->close();
->>>>>>> 233e8266
   if (this->on_error) on_error(reason);
 }
 
