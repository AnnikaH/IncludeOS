// This file is a part of the IncludeOS unikernel - www.includeos.org
//
// Copyright 2016-2017 Oslo and Akershus University College of Applied Sciences
// and Alfred Bratterud
//
// Licensed under the Apache License, Version 2.0 (the "License");
// you may not use this file except in compliance with the License.
// You may obtain a copy of the License at
//
//     http://www.apache.org/licenses/LICENSE-2.0
//
// Unless required by applicable law or agreed to in writing, software
// distributed under the License is distributed on an "AS IS" BASIS,
// WITHOUT WARRANTIES OR CONDITIONS OF ANY KIND, either express or implied.
// See the License for the specific language governing permissions and
// limitations under the License.

#include <net/ws/websocket.hpp>
#include <kernel/os.hpp>
#include <util/base64.hpp>
#include <util/sha1.hpp>
#include <cstdint>
#include <net/ws/connector.hpp>

namespace net {

static inline std::string
encode_hash(const std::string& key)
{
  static const std::string GUID = "258EAFA5-E914-47DA-95CA-C5AB0DC85B11";
  SHA1 sha;
  sha.update(key);
  sha.update(GUID);
  return base64::encode(sha.as_raw());
}

const char* WebSocket::to_string(op_code code)
{
  switch (code) {
    case op_code::CONTINUE:
        return "Continuation frame";
    case op_code::TEXT:
        return "Text frame";
    case op_code::BINARY:
        return "Binary frame";
    case op_code::CLOSE:
        return "Connection close";
    case op_code::PING:
        return "Ping";
    case op_code::PONG:
        return "Pong";
    default:
        return "Reserved (unspecified)";
  }
}

WebSocket_ptr WebSocket::upgrade(http::Request& req, http::Response_writer& writer)
{
  debugM("WebSocket::upgrade 1\n");
  // validate handshake
  auto view = req.header().value("Sec-WebSocket-Version");
<<<<<<< HEAD
  if (view == nullptr || view != "13") {
    debugM("view == nullptr || view != 13\n");
=======

  if (view.empty() || view.compare("13") != 0) {
>>>>>>> 6f825cc3
    writer.write_header(http::Bad_Request);
    return nullptr;
  }

  auto key = req.header().value("Sec-WebSocket-Key");
<<<<<<< HEAD
  if (key == nullptr || key.size() < 16) {
    debugM("key == nullptr || key.size() < 16\n");
=======
  if (key.empty() || key.size() < 16) {
>>>>>>> 6f825cc3
    writer.write_header(http::Bad_Request);
    return nullptr;
  }

  debugM("Create handshake response\n");

  // create handshake response
  auto& header = writer.header();
  header.set_field(http::header::Connection, "Upgrade");
  header.set_field(http::header::Upgrade,    "WebSocket");
  header.set_field("Sec-WebSocket-Accept", encode_hash(std::string(key)));
  writer.write_header(http::Switching_Protocols);

  auto stream = writer.connection().release();

  // discard streams which can be FIN-WAIT-1
  if (stream->is_connected()) {
    debugM("Stream is connected - returning websocket\n");
    // for now, only accept fully connected streams
    return std::make_unique<WebSocket>(std::move(stream), false);
  }
  debugM("Stream is not connected - returning nullptr\n");
  return nullptr;
}

WebSocket_ptr WebSocket::upgrade(http::Error err, http::Response& res, http::Connection& conn, const std::string& key)
{
  debugM("WebSocket::upgrade 2\n");
  if (err or res.status_code() != http::Switching_Protocols)
  {
    debugM("err or res.status_code() != http::Switching_Protocols - returning nullptr\n");
    return nullptr;
  }
  else
  {
    debugM("Validate response\n");
    /// validate response
    auto hash = res.header().value("Sec-WebSocket-Accept");
    if (hash.empty() or hash != encode_hash(key))
    {
      debugM("hash is empty or hash != encode_hash(key) - returning nullptr\n");
      return nullptr;
    }
    debugM("Creating open websocket\n");
    /// create open websocket
    auto stream = conn.release();
    assert(stream->is_connected());
    debugM("Returning websocket\n");
    // create client websocket and call callback
    return std::make_unique<WebSocket>(std::move(stream), true);
  }
}

std::vector<char> WebSocket::generate_key()
{
  debugM("WebSocket::generate_key\n");
  std::vector<char> key(16);
  uint16_t v;
  for (size_t i = 0; i < key.size(); i += sizeof(v))
  {
    v = rand() & 0xffff;
    memcpy(&key[i], &v, sizeof(v));
  }
  return key;
}

http::Server::Request_handler WebSocket::create_request_handler(
  Connect_handler on_connect, Accept_handler on_accept)
{
  debugM("WebSocket::create_request_handler\n");
  return http::Server::Request_handler::make_packed(
    [
      on_connect{std::move(on_connect)},
      on_accept{std::move(on_accept)}
    ]
    (http::Request_ptr req, http::Response_writer_ptr writer)
    {
      if (on_accept)
      {
        const bool accepted = on_accept(writer->connection().peer(),
                                       std::string(req->header().value("Origin")));
        if (not accepted)
        {
          writer->write_header(http::Unauthorized);
          on_connect(nullptr);
          return;
        }
      }
      auto ws = WebSocket::upgrade(*req, *writer);

      on_connect(std::move(ws));
    });
}

http::Client::Response_handler WebSocket::create_response_handler(
  Connect_handler on_connect, std::string key)
{
  debugM("WebSocket::create_response_handler\n");
  return http::Client::Response_handler::make_packed(
    [
      on_connect{std::move(on_connect)},
      key{std::move(key)}
    ]
    (http::Error err, http::Response_ptr res, http::Connection& conn)
    {
      auto ws = WebSocket::upgrade(err, *res, conn, key);

      on_connect(std::move(ws));
    });
}

void WebSocket::connect(
      http::Client&   client,
      uri::URI        remote,
      Connect_handler callback)
{
  debugM("WebSocket::connect\n");
  // doesn't have to be extremely random, just random
  std::string key  = base64::encode(generate_key());
  http::Header_set ws_headers {
      {"Host",       std::string(remote)},
      {"Connection", "Upgrade"  },
      {"Upgrade",    "WebSocket"},
      {"Sec-WebSocket-Version", "13"},
      {"Sec-WebSocket-Key",     key }
  };
  debugM("Sending HTTP request\n");
  // send HTTP request
  client.get(remote, ws_headers,
    WS_client_connector::create_response_handler(std::move(callback), std::move(key)));
}

void WebSocket::read_data(net::tcp::buffer_t buf)
{
  debugM("WebSocket::read_data\n");
  // silently ignore data for reset connection
  if (this->stream == nullptr) {
    debugM("Stream == nullptr - ignoring data for reset connection\n");
    return;
  }

  size_t len = buf->size();
  debugM("Buffer length: %zu\n", len);
  const uint8_t* data = buf->data();
  while (len)
  {
    if (message != nullptr)
    {
      const size_t written = message->append(data, len);
      len -= written;
      data += len;
    }
    // create new message
    else
    {
      const size_t written = create_message(data, len);
      len -= written;
      data += len;
    }

    if (message->is_complete()) {
      debugM("Message is complete - finalizing message\n");
      finalize_message();
    }
  }
}

size_t WebSocket::Message::append(const uint8_t* data, size_t len)
{
  debugM("WebSocket::Message::append");
  debugM("Len: %zu\n", len);

  size_t total = 0;
  // more partial header
  if (UNLIKELY(this->header_complete() == false))
  {
    auto hdr_bytes = std::min(header().header_length() - this->header_length, (int) len);
    memcpy(&header_[this->header_length], data, hdr_bytes);
    this->header_length += hdr_bytes;
    // move forward in buffer
    data += hdr_bytes; len -= hdr_bytes; total += hdr_bytes;
    // if the header became complete, reserve data
    if (this->header_complete()) {
      data_.reserve(header().data_length());
    }
  }
  // fill data with remainder
  if (this->header_complete())
  {
    const size_t insert_size = std::min(data_.capacity() - data_.size(), len);
    data_.insert(data_.end(), data, data + insert_size);
    total += insert_size;
  }
  debugM("Returning total: %zu\n", total);
  return total;
}

size_t WebSocket::create_message(const uint8_t* buf, size_t len)
{
  debugM("WebSocket::create_message\n");
  // parse header
  if (len < sizeof(ws_header)) {
    failure("read_data: Header was too short");

    // Consider the remaining buffer as garbage
    return len;
  }

  const auto& hdr = *(const ws_header*) buf;

  // TODO: Add configuration for this, hardcoded max msgs of 5MB for now
  if (hdr.data_length() > (1024 * 1024 * 5)) {
    failure("read: Maximum message size exceeded (5MB)");

    // consume and discard current message, leave any remaining data in buffer
    return std::min(hdr.data_length(), len);
  }

  /*
    printf("Code: %hhu  (%s) (final=%d)\n",
    hdr.opcode(), opcode_string(hdr.opcode()), hdr.is_final());
    printf("Mask: %d  len=%u\n", hdr.is_masked(), hdr.mask_length());
    printf("Payload: len=%u dataofs=%u\n",
    hdr.data_length(), hdr.data_offset());
  */

  // discard invalid messages
  if (hdr.is_masked()) {
    if (clientside == true) {
      failure("Read masked message from server");
      return std::min(hdr.data_length(), len);
    }
  } else if (clientside == false) {
    failure("Read unmasked message from client");
    return std::min(hdr.data_length(), len);
  }

  this->message = std::make_unique<Message>(buf, len);
  debugM("Returning len: %zu\n", len);
  return len;
}

void WebSocket::finalize_message()
{
  debugM("WebSocket::finalize_message\n");
  Expects(message != nullptr and message->is_complete());
  message->unmask();
  const auto& hdr = message->header();
  switch (hdr.opcode()) {
  case op_code::TEXT:
  case op_code::BINARY:
    debugM("op_code::BINARY or TEXT\n");
    /// .. call on_read
    if (on_read != nullptr) {
      on_read(std::move(message));
    }
    return;
  case op_code::CLOSE:
    debugM("op_code::CLOSE\n");
    // they are angry with us :(
    if (hdr.data_length() >= 2) {
      // provide reason to user
      uint16_t reason = *(uint16_t*) message->data();
      if (this->on_close)
        this->on_close(__builtin_bswap16(reason));
    }
    else {
      if (this->on_close) this->on_close(1000);
    }
    // close it down
    this->close();
    break;
  case op_code::PING:
    debugM("op_code::PING\n");
    if (on_ping(hdr.data(), hdr.data_length())) // if return true, pong back
      write_opcode(op_code::PONG, hdr.data(), hdr.data_length());
    break;
  case op_code::PONG:
    debugM("op_code::PONG\n");
    ping_timer.stop();
    if (on_pong != nullptr)
      on_pong(hdr.data(), hdr.data_length());
    break;
  default:
    debugM("Default: Unknown opcode: %d\n", (int) hdr.opcode());
    break;
  }
  message.reset();
}

/** create a websocket message with only the header present
    with the intention of appending the message on the returned buffer */
static Stream::buffer_t create_wsmsg(size_t len, op_code code, bool client)
{
  debugM("create_wsmsg\n");
  // generate header length based on buffer length
  const size_t header_len = net::ws_header::header_length(len, client);
  // create shared buffer with position at end of header
  auto buffer = tcp::construct_buffer();
  buffer->reserve(header_len + len);
  buffer->resize(header_len);
  // create header on buffer
  new (buffer->data()) ws_header;
  auto& hdr = *(ws_header*) buffer->data();
  hdr.bits = 0;
  hdr.set_final();
  hdr.set_payload(len);
  hdr.set_opcode(code);
  if (client) {
    hdr.set_masked((OS::cycles_since_boot() ^ (uintptr_t) buffer.get()) & 0xffffffff);
  }
  assert(header_len == sizeof(ws_header) + hdr.data_offset());
  return buffer;
}

void WebSocket::write(const char* data, size_t len, op_code code)
{
  debugM("WebSocket::write 1\n");
  debugM("Len: %zu. Op code: %hhu\n", len, code);
  if (UNLIKELY(this->stream == nullptr)) {
    failure("write: Already closed");
    return;
  }
  if (UNLIKELY(this->stream->is_writable() == false)) {
    failure("write: Connection not writable");
    return;
  }

  Expects((code == op_code::TEXT or code == op_code::BINARY)
      && "Write currently only supports TEXT or BINARY");

  // fill header
  auto buf = create_wsmsg(len, code, clientside);
  // get data offset & fill in data into buffer
  buf->insert(buf->end(), data, data + len);
  // for client-side we have to mask the data
  if (clientside)
  {
    // mask data to server
    auto& hdr = *(ws_header*) buf->data();
    assert(hdr.is_masked());
    hdr.masking_algorithm(hdr.data());
  }
  /// send everything as shared buffer
  this->stream->write(buf);
}
void WebSocket::write(net::tcp::buffer_t buffer, op_code code)
{
  debugM("WebSocket::write 2\n");
  debugM("Code: %hhu\n", code);
  if (UNLIKELY(this->stream == nullptr)) {
    failure("write: Already closed");
    return;
  }
  if (UNLIKELY(this->stream->is_writable() == false)) {
    failure("write: Connection not writable");
    return;
  }
  if (UNLIKELY(clientside == true)) {
    failure("write: Client-side does not support sending shared buffers");
    return;
  }

  Expects((code == op_code::TEXT or code == op_code::BINARY)
        && "Write currently only supports TEXT or BINARY");

  /// write header
  auto header = create_wsmsg(buffer->size(), code, false);
  this->stream->write(header);
  /// write shared buffer
  this->stream->write(buffer);
}
bool WebSocket::write_opcode(op_code code, const char* buffer, size_t datalen)
{
  debugM("WebSocket::write_opcode\n");
  debugM("Datalen: %zu\n", datalen);
  if (UNLIKELY(stream == nullptr || stream->is_writable() == false)) {
    return false;
  }
  /// write header
  auto header = create_wsmsg(datalen, code, clientside);
  this->stream->write(header);
  /// write buffer (if present)
  if (buffer != nullptr && datalen > 0)
      this->stream->write(buffer, datalen);
  return true;
}
void WebSocket::tcp_closed()
{
  debugM("WebSocket::tcp_closed\n");
  if (this->on_close != nullptr) this->on_close(1000);
  this->reset();
}

WebSocket::WebSocket(net::Stream_ptr stream_ptr, bool client)
  : stream(std::move(stream_ptr)), clientside(client)
{
  assert(stream != nullptr);
  this->stream->on_read(8*1024, {this, &WebSocket::read_data});
  this->stream->on_close({this, &WebSocket::tcp_closed});
}

WebSocket::WebSocket(WebSocket&& other)
{
  on_close = std::move(other.on_close);
  on_error = std::move(other.on_error);
  on_read  = std::move(other.on_read);
  on_ping  = std::move(other.on_ping);
  on_pong  = std::move(other.on_pong);
  on_pong_timeout = std::move(other.on_pong_timeout);

  stream   = std::move(other.stream);
  clientside = other.clientside;
  other.ping_timer.stop(); // ..
}
WebSocket::~WebSocket()
{
  if (stream != nullptr && stream->is_connected())
      this->close();
}

void WebSocket::close()
{
  debugM("WebSocket::close\n");
  /// send CLOSE message
  if (this->stream->is_writable())
      this->write_opcode(op_code::CLOSE, nullptr, 0);
  /// close and unset socket
  this->stream->close();
  this->reset();
}

void WebSocket::reset()
{
  debugM("WebSocket::reset\n");
  this->on_close = nullptr;
  this->on_error = nullptr;
  this->on_read  = nullptr;
  this->on_ping  = nullptr;
  this->on_pong  = nullptr;
  this->on_pong_timeout = nullptr;
  ping_timer.stop();
  stream->reset_callbacks();
  stream->close();
  stream = nullptr;
}

void WebSocket::failure(const std::string& reason)
{
  debugM("WebSocket::failure - reason: %s\n", reason.c_str());
  if (stream != nullptr) stream->close();
  if (this->on_error) on_error(reason);
}

const char* WebSocket::status_code(uint16_t code)
{
  debugM("WebSocket::status_code: %u\n", code);
  switch (code) {
  case 1000:
      return "Closed";
  case 1001:
      return "Going away";
  case 1002:
      return "Protocol error";
  case 1003:
      return "Cannot accept data";
  case 1004:
      return "Reserved";
  case 1005:
      return "Status code not present";
  case 1006:
      return "Connection closed abnormally";
  case 1007:
      return "Non UTF-8 data received";
  case 1008:
      return "Message violated policy";
  case 1009:
      return "Message too big";
  case 1010:
      return "Missing extension";
  case 1011:
      return "Internal server error";
  case 1015:
      return "TLS handshake failure";
  default:
      return "Unknown status code";
  }
}

} // net<|MERGE_RESOLUTION|>--- conflicted
+++ resolved
@@ -59,24 +59,15 @@
   debugM("WebSocket::upgrade 1\n");
   // validate handshake
   auto view = req.header().value("Sec-WebSocket-Version");
-<<<<<<< HEAD
-  if (view == nullptr || view != "13") {
-    debugM("view == nullptr || view != 13\n");
-=======
-
   if (view.empty() || view.compare("13") != 0) {
->>>>>>> 6f825cc3
+    debugM("view is empty || view != 13\n");
     writer.write_header(http::Bad_Request);
     return nullptr;
   }
 
   auto key = req.header().value("Sec-WebSocket-Key");
-<<<<<<< HEAD
-  if (key == nullptr || key.size() < 16) {
-    debugM("key == nullptr || key.size() < 16\n");
-=======
   if (key.empty() || key.size() < 16) {
->>>>>>> 6f825cc3
+    debugM("key is empty || key.size() < 16\n");
     writer.write_header(http::Bad_Request);
     return nullptr;
   }
