--- conflicted
+++ resolved
@@ -111,67 +111,6 @@
       std::forward_as_tuple(conn));
 }
 
-<<<<<<< HEAD
-
-seq_t TCP::generate_iss() {
-  // Do something to get a iss.
-  return rand();
-}
-
-/*
-  TODO: Check if there is any ports free.
-*/
-port_t TCP::next_free_port() {
-
-  current_ephemeral_ = (current_ephemeral_ == port_ranges::DYNAMIC_END)
-    ? port_ranges::DYNAMIC_START
-    : current_ephemeral_ + 1;
-
-  // Avoid giving a port that is bound to a service.
-  while(listeners_.find(current_ephemeral_) != listeners_.end())
-    current_ephemeral_++;
-
-  return current_ephemeral_;
-}
-
-/*
-  Expensive look up if port is in use.
-*/
-bool TCP::port_in_use(const port_t port) const {
-  if(listeners_.find(port) != listeners_.end())
-    return true;
-
-  for(auto conn : connections_) {
-    if(conn.first.first == port)
-      return true;
-  }
-  return false;
-}
-
-uint32_t TCP::get_ts_value() const
-{
-  return ((OS::micros_since_boot() >> 10) & 0xffffffff);
-}
-
-uint16_t TCP::checksum(const tcp::Packet& packet)
-{
-  short length = packet.tcp_length();
-  // Compute sum of pseudo-header
-  uint32_t sum =
-        (packet.ip_src().whole >> 16)
-      + (packet.ip_src().whole & 0xffff)
-      + (packet.ip_dst().whole >> 16)
-      + (packet.ip_dst().whole & 0xffff)
-      + (static_cast<uint8_t>(Protocol::TCP) << 8)
-      + htons(length);
-
-  // Compute sum of header and data
-  const char* buffer = (char*) &packet.tcp_header();
-  return net::checksum(sum, buffer, length);
-}
-
-=======
->>>>>>> f2745394
 void TCP::receive(net::Packet_ptr packet_ptr) {
   // Stat increment packets received
   packets_rx_++;
@@ -223,10 +162,10 @@
   short length = packet.tcp_length();
   // Compute sum of pseudo-header
   uint32_t sum =
-        (packet.src().whole >> 16)
-      + (packet.src().whole & 0xffff)
-      + (packet.dst().whole >> 16)
-      + (packet.dst().whole & 0xffff)
+        (packet.ip_src().whole >> 16)
+      + (packet.ip_src().whole & 0xffff)
+      + (packet.ip_dst().whole >> 16)
+      + (packet.ip_dst().whole & 0xffff)
       + (static_cast<uint8_t>(Protocol::TCP) << 8)
       + htons(length);
 
