--- conflicted
+++ resolved
@@ -193,13 +193,8 @@
       stack_.conntrack()->confirm(*packet); // No need to set ct again
     res = input_chain_(std::move(packet), stack_, ct);
     if (UNLIKELY(res == Filter_verdict_type::DROP)) {
-<<<<<<< HEAD
-        PRINT("* parsing the packet header\n");
-        return;
-=======
       input_dropped_++;
       return;
->>>>>>> 2d0ad38d
     }
 
     Ensures(res.packet != nullptr);
