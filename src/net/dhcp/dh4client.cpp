// This file is a part of the IncludeOS unikernel - www.includeos.org
//
// Copyright 2015-2017 Oslo and Akershus University College of Applied Sciences
// and Alfred Bratterud
//
// Licensed under the Apache License, Version 2.0 (the "License");
// you may not use this file except in compliance with the License.
// You may obtain a copy of the License at
//
//     http://www.apache.org/licenses/LICENSE-2.0
//
// Unless required by applicable law or agreed to in writing, software
// distributed under the License is distributed on an "AS IS" BASIS,
// WITHOUT WARRANTIES OR CONDITIONS OF ANY KIND, either express or implied.
// See the License for the specific language governing permissions and
// limitations under the License.

//#define DEBUG
#include <info>
#define MYINFO(X,...) INFO("DHCPv4",X,##__VA_ARGS__)

#include <net/dhcp/dh4client.hpp>
<<<<<<< HEAD
#include <net/dhcp/message.hpp>
#include <debug>

#include <random>

namespace net {

  using namespace dhcp;

=======
#include <net/dhcp/dhcp4.hpp>
#include <cstdlib>
#include <debug>

namespace net
{
>>>>>>> 82145aab
  DHClient::DHClient(Stack& inet)
    : stack(inet), xid(0), in_progress(false)
  {
    this->on_config(
    [this] (bool timeout)
    {
      if (timeout)
        MYINFO("Negotiation timed out (%s)", this->stack.ifname().c_str());
      else
        MYINFO("Configuration complete (%s)", this->stack.ifname().c_str());
    });
  }

  auto generate_xid()
  {
    // create a random session ID
    std::random_device rd;  // Will be used to obtain a seed for the random number engine
    std::mt19937 gen(rd()); // Standard mersenne_twister_engine seeded with rd()
    std::uniform_int_distribution<> dis(std::numeric_limits<uint32_t>::min(), std::numeric_limits<uint32_t>::max());
    return dis(gen);
  }

  void DHClient::on_config(config_func handler)
  {
    assert(handler);
    config_handlers_.push_back(handler);
  }

  void DHClient::negotiate(uint32_t timeout_secs)
  {
    // Allow multiple calls to negotiate without restarting the process
    if (in_progress) return;
    in_progress = true;

    // set timeout handler
    using namespace std::chrono;
    this->timeout = Timers::oneshot(seconds(timeout_secs),
    [this] (int) {
      // reset session ID
      this->xid = 0;
      this->in_progress = false;

      // call on_config with timeout = true
      for(auto handler : this->config_handlers_)
          handler(true);
    });

    // create a random session ID
<<<<<<< HEAD
    this->xid = generate_xid();
=======
    this->xid  = (rand() & 0xffff);
    this->xid |= (rand() & 0xffff) << 16;
>>>>>>> 82145aab

    debug("Negotiating IP-address for %s (xid=%u)\n", stack.ifname().c_str(), xid);

    // create DHCP discover packet
    uint8_t buffer[Message::size()];
    Message_writer msg{&buffer[0], op_code::BOOTREQUEST, message_type::DISCOVER};
    msg.set_hw_addr(htype::ETHER, sizeof(MAC::Addr)); // eth dependency
    msg.set_xid(this->xid);
    msg.set_flag(flag::BOOTP_BROADCAST);

    MAC::Addr link_addr = stack.link_addr();
    msg.set_chaddr(&link_addr);

     // DHCP client identifier
    msg.add_option<option::client_identifier>(htype::ETHER, &link_addr);

    // DHCP Parameter Request Field
    msg.add_option<option::param_req_list>(std::vector<option::Code>{
      option::ROUTERS,
      option::SUBNET_MASK,
      option::DOMAIN_NAME_SERVERS
    });
    // END
    msg.end();

    ////////////////////////////////////////////////////////
    auto& socket = stack.udp().bind(DHCP_CLIENT_PORT);
    /// broadcast our DHCP plea as 0.0.0.0:67
    socket.bcast(IP4::ADDR_ANY, DHCP_SERVER_PORT, buffer, sizeof(buffer));

    socket.on_read(
    [this, &socket] (IP4::addr addr, UDP::port_t port,
                     const char* data, size_t len)
    {
      if (port == DHCP_SERVER_PORT)
      {
        // we have got a DHCP Offer
        (void) addr;
        debug("Received possible DHCP OFFER from %s\n",
               addr.str().c_str());
        this->offer(socket, data, len);
      }
    });
  }

  void DHClient::offer(UDPSocket& sock, const char* data, size_t)
  {
    const Message_reader msg{reinterpret_cast<const uint8_t*>(data)};

    // silently ignore transactions not our own
    if (msg.xid() != this->xid) return;

    //const dhcp_option_t* server_id {nullptr};

    // check if the BOOTP message is a DHCP OFFER
    const auto* msg_opt = msg.find_option<option::message>();
    if(msg_opt != nullptr)
    {
      // ignore when not a DHCP Offer
      if (UNLIKELY(msg_opt->type() != message_type::OFFER)) return;

      // verify that the type is indeed DHCPOFFER
      debug("Got DHCP message type OFFER (%d)\n",
            static_cast<uint8_t>(msg_opt->type()));
    }
    // ignore message when DHCP message type is missing
    else return;

    // the offered IP address:
    this->ipaddr = msg.yiaddr();

    // check for subnet mask
    const auto* subnet_opt = msg.find_option<option::subnet_mask>();
    if(subnet_opt != nullptr)
    {
      this->netmask = *(subnet_opt->addr<ip4::Addr>());
    }

    // check for lease time
    const auto* lease_opt = msg.find_option<option::lease_time>();
    if (lease_opt != nullptr)
    {
      this->lease_time = lease_opt->secs();
    }

    // Preserve DHCP server address
    const auto* server_id = msg.find_option<option::server_identifier>();

    // now validate the offer, checking for minimum information
    // routers
    const auto* routers_opt = msg.find_option<option::routers>();
    if (routers_opt != nullptr)
    {
      this->router = *(routers_opt->addr<ip4::Addr>());
    }
    // assume that the server we received the request from is the gateway
    else
    {
      if (server_id)
        this->router = *(server_id->addr<ip4::Addr>());

      // silently ignore when both ROUTER and SERVER_ID is missing
      else return;
    }

    // domain name servers
    const auto* dns_opt = msg.find_option<option::domain_name_servers>();
    if (dns_opt != nullptr)
    {
      this->dns_server = *(dns_opt->addr<ip4::Addr>());
    }
    else
    { // just try using ROUTER as DNS server
      this->dns_server = this->router;
    }

    // Remove any existing IP config to be able to receive on broadcast
    stack.reset_config();

    // we can accept the offer now by requesting the IP!
    this->request(sock, server_id);
  }

  void DHClient::request(UDPSocket& sock, const option::server_identifier* server_id)
  {
    // form a response
    uint8_t buffer[Message::size()];

    Message_writer msg{&buffer[0], op_code::BOOTREQUEST, message_type::REQUEST};

    msg.set_hw_addr(htype::ETHER, sizeof(MAC::Addr)); // eth dependency
    msg.set_xid(this->xid);
    msg.set_flag(flag::BOOTP_BROADCAST);

    MAC::Addr link_addr = stack.link_addr();
    msg.set_chaddr(&link_addr);

    // DHCP client identifier
    msg.add_option<option::client_identifier>(htype::ETHER, &link_addr);

    // DHCP server identifier
    if (server_id)
    {
      const auto* addr = server_id->addr<ip4::Addr>();
      msg.add_option<option::server_identifier>(addr);
      debug("Server IP set to %s\n", addr->to_string().c_str());
    }
    else
    {
      msg.add_option<option::server_identifier>(&this->router);
      debug("Server IP set to gateway (%s)\n", this->router.to_string().c_str());
    }

    // DHCP Requested Address
    msg.add_option<option::req_addr>(&this->ipaddr);

    // DHCP Parameter Request Field
    msg.add_option<option::param_req_list>(std::vector<option::Code>{
      option::ROUTERS,
      option::SUBNET_MASK,
      option::DOMAIN_NAME_SERVERS
    });
    // END
    msg.end();

    // set our onRead function to point to a hopeful DHCP ACK!
    sock.on_read(
    [this] (IP4::addr, UDP::port_t port,
          const char* data, size_t len)
    {
      if (port == DHCP_SERVER_PORT)
      {
        // we have hopefully got a DHCP Ack
        debug("\tReceived DHCP ACK from %s:%d\n",
          addr.str().c_str(), DHCP_SERVER_PORT);
        this->acknowledge(data, len);
      }
    });

    // send our DHCP Request
    sock.bcast(IP4::ADDR_ANY, DHCP_SERVER_PORT, buffer, sizeof(buffer));
  }

  void DHClient::acknowledge(const char* data, size_t)
  {
    const Message_reader msg{reinterpret_cast<const uint8_t*>(data)};

    // silently ignore transactions not our own
    if (msg.xid() != this->xid) return;

    // check if the BOOTP message is a DHCP ACK
    const auto* msg_opt = msg.find_option<option::message>();
    if(msg_opt != nullptr)
    {
      // ignore when not a DHCP Ack
      if (UNLIKELY(msg_opt->type() != message_type::ACK)) return;

      // verify that the type is indeed DHCPOFFER
      debug("\tFound DHCP message type %d  (DHCP Ack = %d)\n",
            static_cast<uint8_t>(msg_opt->type()), message_type::ACK);
    }
    // ignore message when DHCP message type is missing
    else return;

    debug("Server acknowledged our request!");
    debug("IP ADDRESS: \t%s", this->ipaddr.str().c_str());
    debug("SUBNET MASK: \t%s", this->netmask.str().c_str());
    debug("LEASE TIME: \t%u mins", this->lease_time / 60);
    debug("GATEWAY: \t%s", this->router.str().c_str());
    debug("DNS SERVER: \t%s", this->dns_server.str().c_str());

    // configure our network stack
    stack.network_config(this->ipaddr, this->netmask,
                         this->router, this->dns_server);
    // stop timeout from happening
    Timers::stop(timeout);

    in_progress = false;

    // run some post-DHCP event to release the hounds
    for (auto handler : config_handlers_)
      handler(false);
  }

}<|MERGE_RESOLUTION|>--- conflicted
+++ resolved
@@ -20,24 +20,14 @@
 #define MYINFO(X,...) INFO("DHCPv4",X,##__VA_ARGS__)
 
 #include <net/dhcp/dh4client.hpp>
-<<<<<<< HEAD
 #include <net/dhcp/message.hpp>
-#include <debug>
-
-#include <random>
-
-namespace net {
-
-  using namespace dhcp;
-
-=======
-#include <net/dhcp/dhcp4.hpp>
 #include <cstdlib>
 #include <debug>
 
-namespace net
-{
->>>>>>> 82145aab
+namespace net {
+
+  using namespace dhcp;
+
   DHClient::DHClient(Stack& inet)
     : stack(inet), xid(0), in_progress(false)
   {
@@ -49,15 +39,6 @@
       else
         MYINFO("Configuration complete (%s)", this->stack.ifname().c_str());
     });
-  }
-
-  auto generate_xid()
-  {
-    // create a random session ID
-    std::random_device rd;  // Will be used to obtain a seed for the random number engine
-    std::mt19937 gen(rd()); // Standard mersenne_twister_engine seeded with rd()
-    std::uniform_int_distribution<> dis(std::numeric_limits<uint32_t>::min(), std::numeric_limits<uint32_t>::max());
-    return dis(gen);
   }
 
   void DHClient::on_config(config_func handler)
@@ -86,12 +67,8 @@
     });
 
     // create a random session ID
-<<<<<<< HEAD
-    this->xid = generate_xid();
-=======
     this->xid  = (rand() & 0xffff);
     this->xid |= (rand() & 0xffff) << 16;
->>>>>>> 82145aab
 
     debug("Negotiating IP-address for %s (xid=%u)\n", stack.ifname().c_str(), xid);
 
