--- conflicted
+++ resolved
@@ -397,10 +397,7 @@
 
   const auto size = *reinterpret_cast<size_t*>(buffer);
   buffer += sizeof(size_t);
-<<<<<<< HEAD
-=======
-
->>>>>>> 61512bbc
+
   size_t dupes = 0;
   for(auto i = size; i > 0; i--)
   {
@@ -416,10 +413,7 @@
     if(not insert)
       dupes++;
   }
-<<<<<<< HEAD
-=======
-
->>>>>>> 61512bbc
+
   Ensures(entries.size() - (prev_size-dupes) == size * 2);
 
   return buffer - reinterpret_cast<uint8_t*>(addr);
