// This file is a part of the IncludeOS unikernel - www.includeos.org
//
// Copyright 2015 Oslo and Akershus University College of Applied Sciences
// and Alfred Bratterud
//
// Licensed under the Apache License, Version 2.0 (the "License");
// you may not use this file except in compliance with the License.
// You may obtain a copy of the License at
//
//     http://www.apache.org/licenses/LICENSE-2.0
//
// Unless required by applicable law or agreed to in writing, software
// distributed under the License is distributed on an "AS IS" BASIS,
// WITHOUT WARRANTIES OR CONDITIONS OF ANY KIND, either express or implied.
// See the License for the specific language governing permissions and
// limitations under the License.

#include <string>
#include <cstdio>
#include <stdexcept>
#include <os.hpp>
#include <kernel/elf.hpp>
#include <kprint>

/**
 * This header is for instantiating and implementing
 * missing functionality gluing libc++ to the kernel
 *
 **/

extern "C"
{
  /// Linux standard base (locale)
  size_t __mbrlen (const char*, size_t, mbstate_t*)
  {
    printf("WARNING: mbrlen was called - which we don't currently support - returning bogus value\n");
    return (size_t) 1;
  }

<<<<<<< HEAD
  //using nl_catd = int;

  nl_catd catopen (const char* name, int flag)
  {
    printf("catopen: %s, flag=0x%x\n", name, flag);
    return (nl_catd) -1;
  }
  //char* catgets (nl_catd catalog_desc, int set, int message, const char *string)
  char* catgets (nl_catd, int, int, const char*)
  {
    return nullptr;
  }
  /*//int catclose (nl_catd catalog_desc)
  int catclose (nl_catd)
  {
    return (nl_catd) 0;
    }*/

=======
>>>>>>> 8ef02b80
  char _IO_getc()
  {
    /// NOTE: IMPLEMENT ME
    printf("_IO_getc(): returning bogus character as input from stdin\n");
    return 'x';
  }

  struct source_location {
  	const char *file_name;
		struct {
			uint32_t line;
			uint32_t column;
		};
  };
  struct type_descriptor {
	   uint16_t type_kind;
	   uint16_t type_info;
	   char type_name[1];
  };
  const char* type_kind_string[] = {
    "load of", "store to", "reference binding to", "member access within",
    "member call on", "constructor call on", "downcast of", "downcast of"
  };

  struct out_of_bounds {
	   source_location  src;
	   type_descriptor* array_type;
	   type_descriptor* index_type;
  };
  struct overflow {
    source_location src;
  };
  struct mismatch {
    source_location  src;
    type_descriptor& type;
    unsigned char    log_align;
    unsigned char    type_kind;
  };
  struct function_type_mismatch {
    const source_location  src;
    const type_descriptor& type;
  };
  struct nonnull_return {
    source_location src;
    source_location attr;
  };
  struct unreachable {
    source_location src;
  };
  using ub_error = std::runtime_error;
  void print_src_location(const source_location& src) {
    printf("ubsan: %s at line %u col %u\n",
            src.file_name, src.line, src.column);
  }
  void undefined_throw(const char* error) {
    kprintf("ubsan: %s", error);
    os::print_backtrace();
    kprintf("\n");
  }

  /// Undefined-behavior sanitizer
  void __ubsan_handle_out_of_bounds(struct out_of_bounds* data)
  {
    print_src_location(data->src);
    undefined_throw("Out-of-bounds access");
  }
  void __ubsan_handle_missing_return()
  {
    undefined_throw("Missing return");
  }
  void __ubsan_handle_nonnull_return(struct nonnull_return* data)
  {
    print_src_location(data->src);
    undefined_throw("Non-null return");
  }

  void __ubsan_handle_add_overflow()
  {
    undefined_throw("Overflow on addition");
  }
  void __ubsan_handle_sub_overflow()
  {
    undefined_throw("Overflow on subtraction");
  }
  void __ubsan_handle_mul_overflow()
  {
    undefined_throw("Overflow on multiplication");
  }
  void __ubsan_handle_negate_overflow()
  {
    undefined_throw("Overflow on negation");
  }
  void __ubsan_handle_pointer_overflow()
  {
    undefined_throw("Pointer overflow");
  }
  void __ubsan_handle_divrem_overflow(struct overflow* data,
                                      unsigned long lhs,
                                      unsigned long rhs)
  {
    print_src_location(data->src);
    printf("ubsan: LHS %lu / RHS %lu\n", lhs, rhs);
    undefined_throw("Division remainder overflow");
  }
  void __ubsan_handle_float_cast_overflow()
  {
    undefined_throw("Float-cast overflow");
  }
  void __ubsan_handle_shift_out_of_bounds()
  {
    undefined_throw("Shift out-of-bounds");
  }

  void __ubsan_handle_type_mismatch_v1(struct mismatch* data, unsigned long ptr)
  {
    print_src_location(data->src);
    char sbuf[1024];
    auto res = Elf::safe_resolve_symbol((void*) ptr, sbuf, sizeof(sbuf));

    const char* reason = "Type mismatch";
    const long alignment = 1 << data->log_align;

    if (alignment && (ptr & (alignment-1)) != 0) {
      reason = "Misaligned access";
    }
    else if (ptr == 0) {
      reason = "Null-pointer access";
    }
    char buffer[2048];
    snprintf(buffer, sizeof(buffer),
            "%s on ptr %p  (aligned %lu)\n"
            "ubsan: type name %s\n"
            "ubsan: symbol    %s",
            reason,
            (void*) ptr,
            alignment,
            data->type.type_name,
            res.name);
    undefined_throw(buffer);
  }
  void __ubsan_handle_function_type_mismatch(
          struct function_type_mismatch* data,
          unsigned long ptr)
  {
    print_src_location(data->src);
    char sbuf[1024];
    auto res = Elf::safe_resolve_symbol((void*) ptr, sbuf, sizeof(sbuf));

    char buffer[2048];
    snprintf(buffer, sizeof(buffer),
            "Function type mismatch on ptr %p\n"
            "ubsan: type name %s\n"
            "ubsan: function  %s",
            (void*) ptr,
            data->type.type_name,
            res.name);
    undefined_throw(buffer);
  }
  void __ubsan_handle_nonnull_arg()
  {
    undefined_throw("Non-null argument violated");
  }

  void __ubsan_handle_invalid_builtin()
  {
    undefined_throw("Invalid built-in function");
  }
  void __ubsan_handle_load_invalid_value()
  {
    undefined_throw("Load of invalid value");
  }
  [[noreturn]]
  void __ubsan_handle_builtin_unreachable(struct unreachable* data)
  {
    print_src_location(data->src);
    os::panic("Unreachable code reached");
  }
}<|MERGE_RESOLUTION|>--- conflicted
+++ resolved
@@ -37,27 +37,6 @@
     return (size_t) 1;
   }
 
-<<<<<<< HEAD
-  //using nl_catd = int;
-
-  nl_catd catopen (const char* name, int flag)
-  {
-    printf("catopen: %s, flag=0x%x\n", name, flag);
-    return (nl_catd) -1;
-  }
-  //char* catgets (nl_catd catalog_desc, int set, int message, const char *string)
-  char* catgets (nl_catd, int, int, const char*)
-  {
-    return nullptr;
-  }
-  /*//int catclose (nl_catd catalog_desc)
-  int catclose (nl_catd)
-  {
-    return (nl_catd) 0;
-    }*/
-
-=======
->>>>>>> 8ef02b80
   char _IO_getc()
   {
     /// NOTE: IMPLEMENT ME
