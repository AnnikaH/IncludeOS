set(CMAKE_ASM_NASM_OBJECT_FORMAT "elf32")

### i686 arch specific ###
set(ARCH_OBJECTS
  gdt_asm.asm
  profile_intr.asm
  apic_asm.asm
  arch_start.asm
  exceptions.asm
  interrupts.asm
<<<<<<< HEAD
=======
  fiber.asm
>>>>>>> bd4dac0a
  paging.cpp
)

add_library(arch STATIC ${ARCH_OBJECTS})
add_library(crti STATIC crti.asm)
add_library(crtn STATIC crtn.asm)

add_dependencies(arch PrecompiledLibraries)
set_target_properties(crti crtn arch PROPERTIES LINKER_LANGUAGE CXX)
install(TARGETS crti crtn arch DESTINATION includeos/${ARCH}/lib)
install(FILES linker.ld DESTINATION includeos/${ARCH})<|MERGE_RESOLUTION|>--- conflicted
+++ resolved
@@ -8,10 +8,7 @@
   arch_start.asm
   exceptions.asm
   interrupts.asm
-<<<<<<< HEAD
-=======
   fiber.asm
->>>>>>> bd4dac0a
   paging.cpp
 )
 
