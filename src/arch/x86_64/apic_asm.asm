--- conflicted
+++ resolved
@@ -65,13 +65,6 @@
 GLOBAL intel_rdrand:function
 intel_rdrand:
   mov eax, 0x1
-<<<<<<< HEAD
-retry:
-  rdrand rcx
-  mov QWORD [rdi], rcx
-  cmovb ecx, eax
-  jae retry
-=======
 retry_rdrand:
   rdrand rcx
   mov QWORD [rdi], rcx
@@ -89,7 +82,6 @@
   mov QWORD [rdi], rcx
   cmovb ecx, eax
   jae retry_rdseed
->>>>>>> d6a15866
   cmp ecx, 0x1
   sete al
   ret