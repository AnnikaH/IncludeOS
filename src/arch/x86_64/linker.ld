/**
 * This file is a part of the IncludeOS unikernel - www.includeos.org
 *
 * Copyright 2015 Oslo and Akershus University College of Applied Sciences
 * and Alfred Bratterud
 *
 * Licensed under the Apache License, Version 2.0 (the "License");
 * you may not use this file except in compliance with the License.
 * You may obtain a copy of the License at
 *
 *     http: *www.apache.org/licenses/LICENSE-2.0
 *
 * Unless required by applicable law or agreed to in writing, software
 * distributed under the License is distributed on an "AS IS" BASIS,
 * WITHOUT WARRANTIES OR CONDITIONS OF ANY KIND, either express or implied.
 * See the License for the specific language governing permissions and
 * limitations under the License.
**/

ENTRY(_start)

SECTIONS
{
<<<<<<< HEAD
=======
  PROVIDE ( _ELF_START_ = . + 0x100000);
  PROVIDE ( _LOAD_START_ = _ELF_START_); /* For convenience w. multiboot */
>>>>>>> b3e7477a

  PROVIDE (__executable_start = SEGMENT_START("text-segment", 0x100000));
  . = SEGMENT_START("text-segment", 0x100000) + SIZEOF_HEADERS;

  /* For convenience w. multiboot */
  PROVIDE ( _ELF_START_ = __executable_start);
  PROVIDE ( _LOAD_START_ = _ELF_START_ );

  .multiboot : {
      PROVIDE(_MULTIBOOT_START_ = . );
      *(.multiboot)
   }

<<<<<<< HEAD
=======

>>>>>>> b3e7477a
  .text ALIGN(0x1000):
  {
  PROVIDE( _TEXT_START_ = . );
    /* For solo5, although it's just used to print the mem layout. */
    _stext = .;
    *(.text)
    *(.text.*)
    *(.gnu.linkonce.t*)
    /* For solo5, although it's just used to print the mem layout. */
    _etext = .;
  }

<<<<<<< HEAD
  PROVIDE( _TEXT_END_ = . );
  .init ALIGN(0x10) : {
=======
  .init ALIGN(0x1000) : {
>>>>>>> b3e7477a
    _INIT_START_ = .;
    *(.init)
    _INIT_END_ = .;
  }

  .fini ALIGN(0x10) : {
    _FINI_START_ = .;
    *(.fini)
    _FINI_END_ = .;
  }

  /* Global offset-table. For dynamic linking */
  .got ALIGN(0x10) : {
      *(.got*)
  }

/**
 *  .ctors, .dtors, .preinit_array, .init_array, .fini_array
 *  from GNU LD default linker script
 */

.ctors          :
  {
    _GCONSTR_START_ = .;
      /* gcc uses crtbegin.o to find the start of
       the constructors, so we make sure it is
       first.  Because this is a wildcard, it
       doesn't matter if the user does not
       actually link against crtbegin.o; the
       linker won't look for a file to match a
       wildcard.  The wildcard also means that it
       doesn't matter which directory crtbegin.o
       is in.  */
       KEEP (*crtbegin.o(.ctors))
       KEEP (*crtbegin?.o(.ctors))
       /* We don't want to include the .ctor section from
       the crtend.o file until after the sorted ctors.
       The .ctor section from the crtend file contains the
       end of ctors marker and it must be last */
       KEEP (*(EXCLUDE_FILE (*crtend.o *crtend?.o ) .ctors))
       KEEP (*(SORT(.ctors.*)))
       KEEP (*(.ctors))
    _GCONSTR_END_ = .;
  }

  .dtors :
  {
    KEEP (*crtbegin.o(.dtors))
    KEEP (*crtbegin?.o(.dtors))
    KEEP (*(EXCLUDE_FILE (*crtend.o *crtend?.o ) .dtors))
    KEEP (*(SORT(.dtors.*)))
    KEEP (*(.dtors))
  }

  .preinit_array :
  {
    PROVIDE_HIDDEN (__preinit_array_start = .);
    KEEP (*(.preinit_array))
    PROVIDE_HIDDEN (__preinit_array_end = .);
  }

  .init_array :
  {
    PROVIDE_HIDDEN (__init_array_start = .);
    KEEP (*(SORT_BY_INIT_PRIORITY(.init_array.*) SORT_BY_INIT_PRIORITY(.ctors.*)))
    KEEP (*(.init_array EXCLUDE_FILE (*crtbegin.o *crtbegin?.o *crtend.o *crtend?.o ) .ctors))
    PROVIDE_HIDDEN (__init_array_end = .);
  }

  .fini_array :
  {
   PROVIDE_HIDDEN (__fini_array_start = .);
   KEEP (*(SORT_BY_INIT_PRIORITY(.fini_array.*) SORT_BY_INIT_PRIORITY(.dtors.*)))
   KEEP (*(.fini_array EXCLUDE_FILE (*crtbegin.o *crtbegin?.o *crtend.o *crtend?.o ) .dtors))
   PROVIDE_HIDDEN (__fini_array_end = .);
  }

<<<<<<< HEAD
  .rodata ALIGN(0x1000):
=======
  _EXEC_END_ = .;
  _READONLY_START_ = .;
  .config ALIGN(0x1000) : {
    _CONFIG_JSON_START_ = .;
    KEEP(*(.config))
    _CONFIG_JSON_END_ = .;
    BYTE(0);
  }

  .rodata :
>>>>>>> b3e7477a
  {
    _RODATA_START_ = .;
    *(.rodata*)
    *(.gnu.linkonce.r*)
    _RODATA_END_ = .;
    /* For solo5, although it's just used to print the mem layout. */
    _erodata = .;
  }

  .config ALIGN(0x8) : {
    _CONFIG_JSON_START_ = .;
    KEEP(*(.config))
    _CONFIG_JSON_END_ = .;
    BYTE(0);
  }

  .eh_frame :
  {
    PROVIDE (__eh_frame_start = .);
    KEEP(*(.eh_frame))
    PROVIDE (__eh_frame_end = .);
  }

  .eh_frame_hdr :
  {
    KEEP(*(.eh_frame_hdr))
  }

  .gcc_except_table :
  {
    *(.gcc_except_table)
  }
  _READONLY_END_ = .;
  .data :
  {
    _DATA_START_ = .;
    *(.data)
    *(.data.*)
    *(.gnu.linkonce.d*)
    _DATA_END_ = .;
  }

  .tdata ALIGN(0x10) :
  {
    _TDATA_START_ = .;
    *(.tdata .tdata.*)
    _TDATA_END_ = .;
    . = ALIGN(0x10);
  }

  .tbss :
  {
    _TBSS_START_ = .;
    *(.tbss .tbss.*)
    _TBSS_END_ = .;
    . = ALIGN(0x10);
  }

  .memdisk :
  {
    _DISK_START_ = .;
    *(.diskdata)
    _DISK_END_ = .;
  }

  .elf_symbols : {
    _ELF_SYM_START_ = .;
    LONG (0);
  }

  /** Optional memory hole between memdisk and bss **/
  . += PRE_BSS_AREA;

  .bss ALIGN(0x1000) :
  {

    _BSS_START_ = .;
    *(.bss .bss.* .gnu.linkonce.b.*)
    *(COMMON)
    _BSS_END_ = .;
  }
  . = ALIGN(0x8);

  _end = .;


  PROVIDE (end = .);
  PROVIDE (_ELF_END_ = .);
  PROVIDE (_LOAD_END_ = .);
}<|MERGE_RESOLUTION|>--- conflicted
+++ resolved
@@ -21,12 +21,6 @@
 
 SECTIONS
 {
-<<<<<<< HEAD
-=======
-  PROVIDE ( _ELF_START_ = . + 0x100000);
-  PROVIDE ( _LOAD_START_ = _ELF_START_); /* For convenience w. multiboot */
->>>>>>> b3e7477a
-
   PROVIDE (__executable_start = SEGMENT_START("text-segment", 0x100000));
   . = SEGMENT_START("text-segment", 0x100000) + SIZEOF_HEADERS;
 
@@ -39,10 +33,6 @@
       *(.multiboot)
    }
 
-<<<<<<< HEAD
-=======
-
->>>>>>> b3e7477a
   .text ALIGN(0x1000):
   {
   PROVIDE( _TEXT_START_ = . );
@@ -55,12 +45,8 @@
     _etext = .;
   }
 
-<<<<<<< HEAD
   PROVIDE( _TEXT_END_ = . );
   .init ALIGN(0x10) : {
-=======
-  .init ALIGN(0x1000) : {
->>>>>>> b3e7477a
     _INIT_START_ = .;
     *(.init)
     _INIT_END_ = .;
@@ -138,9 +124,6 @@
    PROVIDE_HIDDEN (__fini_array_end = .);
   }
 
-<<<<<<< HEAD
-  .rodata ALIGN(0x1000):
-=======
   _EXEC_END_ = .;
   _READONLY_START_ = .;
   .config ALIGN(0x1000) : {
@@ -151,7 +134,6 @@
   }
 
   .rodata :
->>>>>>> b3e7477a
   {
     _RODATA_START_ = .;
     *(.rodata*)
