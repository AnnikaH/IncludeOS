--- conflicted
+++ resolved
@@ -20,9 +20,15 @@
 #include <kprint>
 #include <boot/multiboot.h>
 
+#define DEBUG 1
+#if defined(DEBUG)
+#define debug(X,...)  kprintf(X,##__VA_ARGS__);
+#else
+#define debug(X,...)
+#endif
+
 #define MYINFO(X,...) INFO("Kernel", X, ##__VA_ARGS__)
 
-<<<<<<< HEAD
 extern uintptr_t _end;
 extern "C" uintptr_t _multiboot_free_begin(uintptr_t);
 
@@ -32,26 +38,6 @@
   extern uint32_t __multiboot_addr;
   return (multiboot_info_t*) (uintptr_t) __multiboot_addr;
 }
-=======
-#define DEBUG 1
-
-#if defined(DEBUG)
-#define debug(X,...)  kprintf(X,##__VA_ARGS__);
-#else
-#define debug(X,...)
-#endif
-
-extern "C" {
-
-  extern uintptr_t _end;
-  // Deterimine the end of multiboot provided data
-  // (e.g. multiboot's data area as offset to the _end symbol)
-  uintptr_t _multiboot_free_begin(uintptr_t boot_addr){
-
-    multiboot_info_t* bootinfo = (multiboot_info_t*) boot_addr;
-    uintptr_t multi_end = reinterpret_cast<uintptr_t>(&_end);
-    debug ("* ELF end: %p \n", &_end);
->>>>>>> 5e3a177e
 
 // Deterimine the end of multiboot provided data
 // (e.g. multiboot's data area as offset to the _end symbol)
@@ -62,33 +48,23 @@
 
   debug("* Multiboot begin: 0x%x \n", bootinfo);
   if (bootinfo->flags & MULTIBOOT_INFO_CMDLINE
-      and bootinfo->cmdline > multi_end) {
+      and bootinfo->cmdline > multi_end)
+  {
+    debug("* Multiboot cmdline @ 0x%x: %s \n", bootinfo->cmdline, (char*)bootinfo->cmdline);
+    // We can't use a cmdline that's either insde our ELF or pre-ELF area
+    Expects(bootinfo->cmdline > multi_end
+            or bootinfo->cmdline < 0x100000);
 
-<<<<<<< HEAD
-    debug("* Multiboot cmdline @ 0x%x: %s \n", bootinfo->cmdline, (char*)bootinfo->cmdline);
-=======
-      // We can't use a cmdline that's either insde our ELF or pre-ELF area
-      Expects(bootinfo->cmdline > multi_end
-              or bootinfo->cmdline < 0x100000);
-
-      if (bootinfo->cmdline > multi_end) {
-        // Set free begin to after the cmdline string
-        multi_end = bootinfo->cmdline +
-          strlen(reinterpret_cast<const char*>(bootinfo->cmdline)) + 1;
-      }
+    if (bootinfo->cmdline > multi_end) {
+      auto* cmdline_ptr = (const char*) (uintptr_t) bootinfo->cmdline;
+      // Set free begin to after the cmdline string
+      multi_end = bootinfo->cmdline + strlen(cmdline_ptr) + 1;
     }
->>>>>>> 5e3a177e
-
-    // Set free begin to after the cmdline string
-    multi_end = bootinfo->cmdline +
-      strlen(reinterpret_cast<const char*>(bootinfo->cmdline)) + 1;
   }
 
   debug("* Multiboot end: 0x%x \n", multi_end);
-
-
-  if (not bootinfo->mods_count)
-    return multi_end;
+  if (bootinfo->mods_count == 0)
+      return multi_end;
 
   multiboot_module_t* mods_list =  (multiboot_module_t*)bootinfo->mods_addr;
   debug("* Module list @ %p \n",mods_list);
@@ -97,9 +73,9 @@
        mod < mods_list + bootinfo->mods_count;
        mod ++) {
 
-    debug("\t * Module @ %p \n", (void*)mod->mod_start);
-    debug("\t * Args: %s \n ", (char*)mod->cmdline);
-    debug("\t * End: %p \n ", (char*)mod->mod_end);
+    debug("\t * Module @ %#x \n", mod->mod_start);
+    debug("\t * Args: %s \n ", (char*) (uintptr_t) mod->cmdline);
+    debug("\t * End: %#x \n ", mod->mod_end);
 
     if (mod->mod_end > multi_end)
       multi_end = mod->mod_end;
