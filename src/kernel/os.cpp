--- conflicted
+++ resolved
@@ -57,12 +57,8 @@
 KHz   OS::cpu_khz_ {-1};
 uintptr_t OS::liveupdate_loc_   = 0;
 uintptr_t OS::memory_end_ = 0;
-<<<<<<< HEAD
 uintptr_t OS::heap_max_ = (uintptr_t)0xffffffffffff;
-=======
-uintptr_t OS::heap_max_ = (uintptr_t) -1;
 OS::Panic_action OS::panic_action_ = OS::Panic_action::PANIC_ACTION;
->>>>>>> b3e7477a
 const uintptr_t OS::elf_binary_size_ {(uintptr_t)&_ELF_END_ - (uintptr_t)&_ELF_START_};
 
 // stdout redirection
