--- conflicted
+++ resolved
@@ -433,8 +433,6 @@
   }
 }
 
-<<<<<<< HEAD
-=======
 extern "C"
 void elf_check_symbols_ok()
 {
@@ -468,7 +466,6 @@
   }
 }
 
->>>>>>> 7c98bd02
 #ifdef ARCH_x86_64
 #include <kernel/memmap.hpp>
 #include <kernel/memory.hpp>
