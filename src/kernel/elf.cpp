--- conflicted
+++ resolved
@@ -27,32 +27,20 @@
 #include <util/elf.h>
 #include <arch.hpp>
 
-<<<<<<< HEAD
-#if defined(ARCH_x86_64)
-=======
 #if __LP64__
->>>>>>> 94d53eee
 typedef Elf64_Sym   ElfSym;
 typedef Elf64_Ehdr  ElfEhdr;
 typedef Elf64_Phdr  ElfPhdr;
 typedef Elf64_Shdr  ElfShdr;
 typedef Elf64_Addr  ElfAddr;
-<<<<<<< HEAD
-#elif defined(ARCH_i686) || defined(ARCH_i386)
-=======
 #elif __ILP32__
->>>>>>> 94d53eee
 typedef Elf32_Sym   ElfSym;
 typedef Elf32_Ehdr  ElfEhdr;
 typedef Elf32_Phdr  ElfPhdr;
 typedef Elf32_Shdr  ElfShdr;
 typedef Elf32_Addr  ElfAddr;
 #else
-<<<<<<< HEAD
-static_assert(false, "Not yet implemented for this arch");
-=======
   #error "Unknown data model"
->>>>>>> 94d53eee
 #endif
 
 static const char* boot_stringz = "Bootloader area";
