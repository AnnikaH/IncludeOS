; This file is a part of the IncludeOS unikernel - www.includeos.org
;
; Copyright 2015 Oslo and Akershus University College of Applied Sciences
; and Alfred Bratterud
;
; Licensed under the Apache License, Version 2.0 (the "License");
; you may not use this file except in compliance with the License.
; You may obtain a copy of the License at
;
;     http://www.apache.org/licenses/LICENSE-2.0
;
; Unless required by applicable law or agreed to in writing, software
; distributed under the License is distributed on an "AS IS" BASIS,
; WITHOUT WARRANTIES OR CONDITIONS OF ANY KIND, either express or implied.
; See the License for the specific language governing permissions and
; limitations under the License.
USE32
global unused_interrupt_handler
extern current_eoi_mechanism

extern register_modern_interrupt
global modern_interrupt_handler

extern cpu_sampling_irq_handler
global cpu_sampling_irq_entry

unused_interrupt_handler:
  cli
  pusha
  call DWORD [current_eoi_mechanism]
  popa
  sti
  iret

modern_interrupt_handler:
  cli
  pusha
<<<<<<< HEAD
  pushf
  call register_modern_interrupt
  call DWORD [current_eoi_mechanism]
  popf
=======
  call register_modern_interrupt
  call DWORD [current_eoi_mechanism]
>>>>>>> 38444979
  popa
  sti
  iret

cpu_sampling_irq_entry:
  cli
  pusha
  call cpu_sampling_irq_handler
  call DWORD [current_eoi_mechanism]
  popa
  sti
  iret<|MERGE_RESOLUTION|>--- conflicted
+++ resolved
@@ -35,15 +35,8 @@
 modern_interrupt_handler:
   cli
   pusha
-<<<<<<< HEAD
-  pushf
   call register_modern_interrupt
   call DWORD [current_eoi_mechanism]
-  popf
-=======
-  call register_modern_interrupt
-  call DWORD [current_eoi_mechanism]
->>>>>>> 38444979
   popa
   sti
   iret
