--- conflicted
+++ resolved
@@ -47,13 +47,8 @@
 
 void IRQ_manager::register_irq(uint8_t irq)
 {
-<<<<<<< HEAD
-  irq_pend.atomic_set(vector);
-  assert(vector >= 0 and vector < INTR_LINES);
-  count_received[vector]++;
-=======
   irq_pend.atomic_set(irq);
->>>>>>> 72eb5712
+  count_received[irq]++;
 }
 
 extern "C" {
@@ -227,18 +222,12 @@
   // Mark IRQ as subscribed to
   irq_subs.atomic_set(irq);
 
-<<<<<<< HEAD
-  // Stats
-  Stat& subscribed = Statman::get().create(Stat::UINT64, "irq." + std::to_string(irq));
-  count_handled[irq] = &subscribed.get_uint64();
-=======
   if (create_stat)
   {
     Stat& subscribed = Statman::get().create(Stat::UINT64,
         "cpu" + std::to_string(SMP::cpu_id()) + ".irq" + std::to_string(irq));
-    counters[irq] = &subscribed.get_uint64();
-  }
->>>>>>> 72eb5712
+    count_handled[irq] = &subscribed.get_uint64();
+  }
 
   // Add callback to subscriber list (for now overwriting any previous)
   irq_delegates_[irq] = del;
@@ -277,13 +266,9 @@
 #endif
       irq_delegates_[intr]();
 
-<<<<<<< HEAD
-      (*count_handled[intr])++;
-=======
       // increase stat counter, if it exists
-      if (counters[intr])
-          (*counters[intr])++;
->>>>>>> 72eb5712
+      if (count_handled[intr])
+          (*count_handled[intr])++;
 
       irq_todo.reset(intr);
       intr = irq_todo.first_set();
