--- conflicted
+++ resolved
@@ -38,12 +38,7 @@
  * The earliest possible print function (requires no heap, global ctors etc.)
  **/
 inline void kprintf(const char* format, ...) {
-<<<<<<< HEAD
-  int bufsize = std::max(strlen(format) * 2, 81u);
-  char buf[bufsize];
-=======
   char buf[256];
->>>>>>> 2a9fe356
   va_list aptr;
   va_start(aptr, format);
   vsnprintf(buf, sizeof(buf), format, aptr);
