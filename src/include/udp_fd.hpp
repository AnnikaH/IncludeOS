--- conflicted
+++ resolved
@@ -93,11 +93,6 @@
   { return peer_.sin_port != 0 && peer_.sin_addr.s_addr != 0; }
 
   size_t max_buffer_msgs() const;
-<<<<<<< HEAD
-
-
-=======
->>>>>>> d6618b84
 };
 
 #endif