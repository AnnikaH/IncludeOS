#include "common.hpp"
#include <cstdint>
#include <sys/mman.h>
#include <errno.h>
#include <util/alloc_buddy.hpp>
#include <os>
#include <kernel/memory.hpp>
#include <kprint>

using Alloc = os::mem::Allocator;
static Alloc* alloc;

Alloc& os::mem::allocator() {
  Expects(alloc);
  return *alloc;
}

uintptr_t __init_mmap(uintptr_t addr_begin)
{
  auto aligned_begin = (addr_begin + Alloc::align - 1) & ~(Alloc::align - 1);
  int64_t len = (OS::heap_max() - aligned_begin) & ~int64_t(Alloc::align - 1);

  kprintf("Initializing mmap\n");
  alloc = Alloc::create((void*)aligned_begin, len);
  kprintf("* mmap initialized. Begin: 0x%zx, end: 0x%zx\n",
          addr_begin, addr_begin + len);
  return aligned_begin + len;
}

extern "C" __attribute__((weak))
void* kalloc(size_t size) {
  return alloc->allocate(size);
}

extern "C" __attribute__((weak))
void kfree (void* ptr, size_t size) {
  alloc->deallocate(ptr, size);
}

size_t mmap_bytes_used() {
  return alloc->bytes_used();
}

size_t mmap_bytes_free() {
  return alloc->bytes_free();
}

uintptr_t mmap_allocation_end() {
  return alloc->highest_used();
}

static void* sys_mmap(void *addr, size_t length, int /*prot*/, int /*flags*/,
                      int fd, off_t /*offset*/)
{
  // TODO: Mapping to file descriptor
  if (fd > 0) {
    assert(false && "Mapping to file descriptor not yet implemented");
  }

  // TODO: mapping virtual address
  if (addr) {
    return MAP_FAILED;
  }

<<<<<<< HEAD
  auto* res = kalloc(length);

  if (UNLIKELY(res == nullptr))
    return MAP_FAILED;

  return res;
=======
  auto* ptr = kalloc(length);
  if (ptr == nullptr) return MAP_FAILED;
  return ptr;
>>>>>>> 0853cb55
}

extern "C"
void* syscall_SYS_mmap(void *addr, size_t length, int prot, int flags,
                      int fd, off_t offset)
{
  return strace(sys_mmap, "mmap", addr, length, prot, flags, fd, offset);
}

/**
  The mmap2() system call provides the same interface as mmap(2),
  except that the final argument specifies the offset into the file in
  4096-byte units (instead of bytes, as is done by mmap(2)).  This
  enables applications that use a 32-bit off_t to map large files (up
  to 2^44 bytes).

  http://man7.org/linux/man-pages/man2/mmap2.2.html
**/

extern "C"
void* syscall_SYS_mmap2(void *addr, size_t length, int prot,
                        int flags, int fd, off_t offset) {
  return strace(sys_mmap, "mmap2", addr, length, prot, flags, fd, offset * 4096);
}<|MERGE_RESOLUTION|>--- conflicted
+++ resolved
@@ -62,18 +62,13 @@
     return MAP_FAILED;
   }
 
-<<<<<<< HEAD
   auto* res = kalloc(length);
 
   if (UNLIKELY(res == nullptr))
     return MAP_FAILED;
 
   return res;
-=======
-  auto* ptr = kalloc(length);
-  if (ptr == nullptr) return MAP_FAILED;
-  return ptr;
->>>>>>> 0853cb55
+
 }
 
 extern "C"
