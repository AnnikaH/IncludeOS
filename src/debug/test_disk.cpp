#include <os>
const char* service_name__ = "...";

#include <memdisk>
<<<<<<< HEAD
//using namespace fs;

// memdisk with FAT filesystem
fs::MountedDisk disk;

void list_partitions(fs::MountedDisk);

void Service::start()
{
  // instantiate memdisk with FAT filesystem
  disk = fs::new_shared_memdisk();
=======
using namespace fs;

using namespace hw; // kill me plz
#include <virtio/console.hpp>

using namespace std::chrono;

void Service::start()
{
  /*auto& con = Dev::console<0, VirtioCon> ();
  OS::set_rsprint(
  [&con] (const char* data, size_t len)
  {
    con.write(data, len);
  });*/
  
  // instantiate disk with filesystem
  //auto device = Dev::disk<1, VirtioBlk> ();
  auto disk = new_mounted_memdisk();
>>>>>>> 8674abd0
  
  // if the disk is empty, we can't mount a filesystem anyways
  if (disk->empty())
  {
    printf("Oops! Your memdisk is empty?\n");
    panic("Empty memdisk!");
  }
  
  // list extended partitions
  list_partitions(disk);
  
  // mount first valid partition (auto-detect and mount)
  disk->mount( // or specify partition explicitly in parameter
  [] (fs::error_t err)
  {
    if (err)
    {
      printf("Could not mount filesystem\n");
      return;
    }
    // get a reference to the mounted filesystem
    auto& fs = disk->fs();
    
    // check contents of disk
    auto dirents = fs::new_shared_vector();
    err = fs.ls("/", dirents);
    if (err)
      printf("Could not list '/' directory\n");
    else
      for (auto& e : *dirents)
      {
        printf("%s: %s\t of size %llu bytes (CL: %llu)\n",
          e.type_string().c_str(), e.name().c_str(), e.size, e.block);
      }
    
    auto ent = fs.stat("/test.txt");
    // validate the stat call
    if (ent.is_valid())
    {
      // read specific area of file
      auto buf = fs.read(ent, 1032, 65);
      std::string contents((const char*) buf.buffer.get(), buf.len);
      printf("[%s contents (%llu bytes)]:\n%s\n[end]\n\n", 
             ent.name().c_str(), buf.len, contents.c_str());
      
    }
    return;
    
    disk->fs().ls("/",
    [] (fs::error_t err, auto ents)
    {
      if (err)
      {
        printf("Could not list '/' directory\n");
        return;
      }
      
      for (auto& e : *ents)
      {
        printf("%s: %s\t of size %llu bytes (CL: %llu)\n",
          e.type_string().c_str(), e.name().c_str(), e.size, e.block);
        
        if (e.is_file())
        {
          printf("*** Attempting to read: %s\n", e.name().c_str());
          disk->fs().readFile(e,
          [e] (fs::error_t err, fs::buffer_t buffer, size_t len)
          {
            if (err)
            {
              printf("Failed to read file %s!\n",
                  e.name().c_str());
              return;
            }
            
            std::string contents((const char*) buffer.get(), len);
            printf("[%s contents]:\n%s\nEOF\n\n", 
                e.name().c_str(), contents.c_str());
          });
        }
      }
    });
    
    disk->fs().stat("/test.txt",
    [] (fs::error_t err, const auto& e)
    {
      if (err)
      {
        printf("Could not stat %s\n", e.name().c_str());
        return;
      }
      
      printf("stat: /test.txt is a %s on cluster %llu\n", 
          e.type_string().c_str(), e.block);
    });
    disk->fs().stat("/Sample Pictures/Koala.jpg",
    [] (fs::error_t err, const auto& e)
    {
      if (err)
      {
        printf("Could not stat %s\n", e.name().c_str());
        return;
      }
      
      printf("stat: %s is a %s on cluster %llu\n", 
          e.name().c_str(), e.type_string().c_str(), e.block);
    });
    
  }); // disk->auto_detect()
  
  printf("*** TEST SERVICE STARTED *** \n");
}

void list_partitions(fs::MountedDisk disk)
{
  disk->partitions(
  [] (fs::error_t err, auto& parts)
  {
    if (err)
    {
      printf("Failed to retrieve volumes on disk\n");
      return;
    }
    
    for (auto& part : parts)
      printf("[Partition]  '%s' at LBA %u\n",
          part.name().c_str(), part.lba());
  });
}<|MERGE_RESOLUTION|>--- conflicted
+++ resolved
@@ -2,8 +2,6 @@
 const char* service_name__ = "...";
 
 #include <memdisk>
-<<<<<<< HEAD
-//using namespace fs;
 
 // memdisk with FAT filesystem
 fs::MountedDisk disk;
@@ -14,27 +12,6 @@
 {
   // instantiate memdisk with FAT filesystem
   disk = fs::new_shared_memdisk();
-=======
-using namespace fs;
-
-using namespace hw; // kill me plz
-#include <virtio/console.hpp>
-
-using namespace std::chrono;
-
-void Service::start()
-{
-  /*auto& con = Dev::console<0, VirtioCon> ();
-  OS::set_rsprint(
-  [&con] (const char* data, size_t len)
-  {
-    con.write(data, len);
-  });*/
-  
-  // instantiate disk with filesystem
-  //auto device = Dev::disk<1, VirtioBlk> ();
-  auto disk = new_mounted_memdisk();
->>>>>>> 8674abd0
   
   // if the disk is empty, we can't mount a filesystem anyways
   if (disk->empty())
