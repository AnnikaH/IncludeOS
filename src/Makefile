--- conflicted
+++ resolved
@@ -119,12 +119,7 @@
 
 test_ipv6: CPPOPTS += -DSERVICE_NAME="\"IPv6 Test Service\""
 test_ipv6: debug/test_ipv6.o $(CRTI_OBJ) $(CRTN_OBJ)
-<<<<<<< HEAD
 	$(LD) -v $(LDOPTS) $(CRTI_OBJ) $(CRTBEGIN_OBJ) debug/test_ipv6.o $(LIBS_OBJ) $(CRTEND_OBJ) $(CRTN_OBJ) -o debug/$@
-=======
-	@echo "\n>> Linking test IPv6 service"
-	$(LD_INC) -v $(LDOPTS) $(CRTI_OBJ) $(CRTBEGIN_OBJ) debug/test_ipv6.o $(LIBS_OBJ) $(CRTEND_OBJ) $(CRTN_OBJ) -o debug/$@
->>>>>>> fca0dcb5
 
 test_disk: CPPOPTS += -DSERVICE_NAME="\"Virtio-disk Test\""
 test_disk: debug/test_disk.o $(CRTI_OBJ) $(CRTN_OBJ)
