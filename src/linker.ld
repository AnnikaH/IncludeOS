--- conflicted
+++ resolved
@@ -22,15 +22,13 @@
   .ctors :
   {
     *(.ctors)
-    LONG(0);
   }
   .dtors :
   {
     *(.dtors)
-    LONG(0);
   }
   
-<<<<<<< HEAD
+  
   /* For stack unwinding (Required by exception handling)  */
    .eh_frame ALIGN(0x4):
     { 
@@ -43,22 +41,8 @@
 _RODATA_START_ = .;
     *(.rodata)
 _RODATA_END_ = .;
-=======
-  .rodata :
-  {
-    _RODATA_START_ = .;
-    *(.rodata*)
-    *(.gnu.linkonce.r*)
-    _RODATA_END_ = .;
-    
-    /* this will make the image bigger, but maybe give it some speed too */
-    . = ALIGN(4096);
->>>>>>> 66a892c4
   }
   
-  .eh_frame_hdr : { *(.eh_frame_hdr) }
-  .eh_frame         : { KEEP (*(.eh_frame)) }
-  .gcc_except_table : { *(.gcc_except_table .gcc_except_table.*) }
   
   .data :
   {
