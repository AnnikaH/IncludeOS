--- conflicted
+++ resolved
@@ -197,11 +197,8 @@
     *(COMMON)
     _BSS_END_ = .;
   }
-<<<<<<< HEAD
-=======
-  . = ALIGN(64 / 8);
-
->>>>>>> 89c0945c
+  . = ALIGN(0x8);
+
   _end = .;
 
   PROVIDE (end = .);
