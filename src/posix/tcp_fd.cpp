// This file is a part of the IncludeOS unikernel - www.includeos.org
//
// Copyright 2017-2018 IncludeOS AS, Oslo, Norway
//
// Licensed under the Apache License, Version 2.0 (the "License");
// you may not use this file except in compliance with the License.
// You may obtain a copy of the License at
//
//     http://www.apache.org/licenses/LICENSE-2.0
//
// Unless required by applicable law or agreed to in writing, software
// distributed under the License is distributed on an "AS IS" BASIS,
// WITHOUT WARRANTIES OR CONDITIONS OF ANY KIND, either express or implied.
// See the License for the specific language governing permissions and
// limitations under the License.

#include <posix/tcp_fd.hpp>
#include <posix/fd_map.hpp>
#include <os.hpp>
#include <errno.h>
#include <netinet/in.h>
#include <net/interfaces.hpp>

//#define POSIX_STRACE
#ifdef POSIX_STRACE
#define PRINT(fmt, ...) printf(fmt, ##__VA_ARGS__)
#else
#define PRINT(fmt, ...) /* fmt */
#endif

using namespace net;

// return the "currently selected" networking stack
static auto& net_stack() {
  return Interfaces::get(0);
}

ssize_t TCP_FD::read(void* data, size_t len)
{
  return recv(data, len, 0);
}
int TCP_FD::write(const void* data, size_t len)
{
  return send(data, len, 0);
}

int TCP_FD::close()
{
  // connection
  if (this->cd) {
    PRINT("TCP: close(%s)\n", cd->to_string().c_str());
    int ret = cd->close();
    cd = nullptr;
    return ret;
  }
  // listener
  if (this->ld) {
    PRINT("TCP: close(%s)\n", ld->to_string().c_str());
    int ret = ld->close();
    delete ld; ld = nullptr;
    return ret;
  }
  return -EBADF;
}

long TCP_FD::connect(const struct sockaddr* address, socklen_t address_len)
{
  if (is_listener()) {
    PRINT("TCP: connect(%s) failed\n", ld->to_string().c_str());
    // already listening on port
    return -EINVAL;
  }
  if (this->cd) {
    PRINT("TCP: connect(%s) failed\n", cd->to_string().c_str());
    // if its straight-up connected, return that
    if (cd->conn->is_connected()) {
      return -EISCONN;
    }
    // if the connection isn't closed, we can just assume its being used already
    if (!cd->conn->is_closed()) {
      return -EALREADY;
    }
  }

  if (address_len != sizeof(sockaddr_in)) {
    return -EINVAL; // checkme?
  }
  auto* inaddr = (sockaddr_in*) address;

  auto addr = ip4::Addr(::ntohl(inaddr->sin_addr.s_addr));
  auto port = ::htons(inaddr->sin_port);

  PRINT("TCP: connect(%s:%u)\n", addr.to_string().c_str(), port);

  auto outgoing = net_stack().tcp().connect({addr, port});

  bool refused = false;
  outgoing->on_connect([&refused](auto conn) {
    refused = (conn == nullptr);
  });
  // O_NONBLOCK is set for the file descriptor for the socket and the connection
  // cannot be immediately established; the connection shall be established asynchronously.
  if (this->is_blocking() == false) {
    return -EINPROGRESS;
  }

  // wait for connection state to change
  while (not (outgoing->is_connected() or
              outgoing->is_closing() or
              outgoing->is_closed() or
              refused))
  {
    os::block();
  }
  // set connection whether good or bad
  if (outgoing->is_connected()) {
    // out with the old, in with the new
    this->cd = std::make_unique<TCP_FD_Conn>(outgoing);
    cd->set_default_read();
    return 0;
  }
  // failed to connect
  // TODO: try to distinguish the reason for connection failure
  return -ECONNREFUSED;
}


ssize_t TCP_FD::send(const void* data, size_t len, int fmt)
{
  if (!cd) {
    return -EINVAL;
  }
  return cd->send(data, len, fmt);
}
ssize_t TCP_FD::sendto(const void* data, size_t len, int fmt,
                       const struct sockaddr* dest_addr, socklen_t dest_len)
{
  (void) dest_addr;
  (void) dest_len;
  return send(data, len, fmt);
}
ssize_t TCP_FD::recv(void* dest, size_t len, int flags)
{
  if (!cd) {
    return -EINVAL;
  }
  return cd->recv(dest, len, flags);
}

ssize_t TCP_FD::recvfrom(void* dest, size_t len, int flags, struct sockaddr*, socklen_t*)
{
  return recv(dest, len, flags);
}

long TCP_FD::accept(struct sockaddr *__restrict__ addr, socklen_t *__restrict__ addr_len)
{
  if (!ld) {
    return -EINVAL;
  }
  return ld->accept(addr, addr_len);
}
long TCP_FD::listen(int backlog)
{
  if (!ld) {
    return -EINVAL;
  }
  return ld->listen(backlog);
}
long TCP_FD::bind(const struct sockaddr *addr, socklen_t addrlen)
{
  //
  if (cd or ld) {
    return -EINVAL;
  }
  // verify socket address
  if (addrlen != sizeof(sockaddr_in)) {
    return -EINVAL;
  }
  auto* sin = (sockaddr_in*) addr;
  // verify its AF_INET
  if (sin->sin_family != AF_INET) {
    return -EAFNOSUPPORT;
  }
  // use sin_port for bind
  // its network order ... so swap that shit:
  uint16_t port = ::htons(sin->sin_port);
  // ignore IP address (FIXME?)
  /// TODO: verify that the IP is "local"
  try {
    auto& L = net_stack().tcp().listen(port);
    // remove existing listener
    if (ld) {
      int ret = ld->close();
      if (ret < 0) return ret;
      delete ld;
    }
    // create new one
    ld = new TCP_FD_Listen(L);
    return 0;

  } catch (...) {
    return -EADDRINUSE;
  }
}
int TCP_FD::shutdown(int mode)
{
  if (!cd) {
    return -EINVAL;
  }
  return cd->shutdown(mode);
}

/// socket as connection
TCP_FD_Conn::TCP_FD_Conn(net::tcp::Connection_ptr c)
  : conn{std::move(c)},
    buffer{nullptr}, buf_offset{0}
{
  assert(conn != nullptr);
  set_default_read();

  conn->on_disconnect([this](auto self, auto reason) {
    this->recv_disc = true;
    (void) reason;
    //printf("dc: %s - %s\n", reason.to_string().c_str(), self->to_string().c_str());
    // do nothing, avoid close
    // net::tcp::Connection::Disconnect::CLOSING
    if(not self->is_connected())
      self->close();
  });
}
void TCP_FD_Conn::set_default_read()
{
  conn->on_data({this, &TCP_FD_Conn::retrieve_buffer});
}
ssize_t TCP_FD_Conn::send(const void* data, size_t len, int)
{
  if (not conn->is_connected()) {
    return -ENOTCONN;
  }

  bool written = false;
  conn->on_write([&written] (bool) { written = true; }); // temp

  conn->write(data, len);

  // sometimes we can just write and forget
  if (written) return len;
  while (!written) {
    os::block();
  }

  conn->on_write(nullptr); // temp
  return len;
}

void TCP_FD_Conn::retrieve_buffer()
{
  if(buffer == nullptr and conn->next_size() > 0)
  {
    buffer = conn->read_next();
    buf_offset = 0;
  }
}
ssize_t TCP_FD_Conn::recv(void* dest, size_t len, int)
{
  if(buffer == nullptr)
    retrieve_buffer();

  // BLOCK HERE:
  // If we havent read the data we asked for or if we're not yet closed/want to close
  while (buffer == nullptr and !conn->is_closed() and !recv_disc) {
    os::block();
  }

  // means block exited by conn closing
  if(buffer == nullptr)
    return 0;

  // make sure to not read past current buffer
  auto count = std::min(buffer->size() - buf_offset, len);
  Expects(count > 0);
  std::memcpy(dest, buffer->data() + buf_offset, count);
  // increase the offset with how much we read
  buf_offset += count;
  Ensures(buf_offset <= buffer->size());

  // null out the buffer if everything is read from it
  if(buf_offset == buffer->size())
    buffer = nullptr;

  return count;
}
int TCP_FD_Conn::close()
{
  conn->close();
  // wait for connection to close completely
<<<<<<< HEAD
  while (!conn->is_closed()) {
    os::block();
  }
=======
>>>>>>> 9836d1ef
  return 0;
}
int TCP_FD_Conn::shutdown(int mode)
{
  if (conn->is_closed()) {
    return -ENOTCONN;
  }
  switch (mode) {
  case SHUT_RDWR:
    conn->close();
    return 0;
  case SHUT_RD:
    printf("Ignoring shutdown(SHUT_RD)\n");
    return 0;
  case SHUT_WR:
    printf("Ignoring shutdown(SHUT_WR)\n");
    return 0;
  default:
    return -EINVAL;
  }
}

/// socket as listener

long TCP_FD_Listen::listen(int backlog)
{
  listener.on_connect(
  [this, backlog] (net::tcp::Connection_ptr conn)
  {
    if(UNLIKELY(not conn))
      return;

    // remove oldest if full
    if ((int) this->connq.size() >= backlog)
        this->connq.pop_back();
    // new connection
    this->connq.push_front(std::make_unique<TCP_FD_Conn>(conn));
    /// if someone is blocking they should be leaving right about now
  });
  return 0;
}
long TCP_FD_Listen::accept(struct sockaddr *__restrict__ addr, socklen_t *__restrict__ addr_len)
{
  // block until connection appears
  while (connq.empty()) {
    os::block();
  }
  // retrieve connection from queue
  auto sock = std::move(connq.back());
  connq.pop_back();

  assert(sock != nullptr);
  // create connected TCP socket
  auto& fd = FD_map::_open<TCP_FD>();
  fd.cd = std::move(sock);
  // set address and length
  if(addr != nullptr and addr_len != nullptr)
  {
    auto& conn = fd.cd->conn;
    auto* sin = (sockaddr_in*) addr;
    sin->sin_family      = AF_INET;
    sin->sin_port        = conn->remote().port();
    sin->sin_addr.s_addr = conn->remote().address().v4().whole;
    *addr_len = sizeof(sockaddr_in);
  }
  // return socket
  return fd.get_id();
}
int TCP_FD_Listen::close()
{
  listener.close();
  return 0;
}<|MERGE_RESOLUTION|>--- conflicted
+++ resolved
@@ -293,13 +293,6 @@
 int TCP_FD_Conn::close()
 {
   conn->close();
-  // wait for connection to close completely
-<<<<<<< HEAD
-  while (!conn->is_closed()) {
-    os::block();
-  }
-=======
->>>>>>> 9836d1ef
   return 0;
 }
 int TCP_FD_Conn::shutdown(int mode)
