// This file is a part of the IncludeOS unikernel - www.includeos.org
//
// Copyright 2015-2016 Oslo and Akershus University College of Applied Sciences
// and Alfred Bratterud
//
// Licensed under the Apache License, Version 2.0 (the "License");
// you may not use this file except in compliance with the License.
// You may obtain a copy of the License at
//
//     http://www.apache.org/licenses/LICENSE-2.0
//
// Unless required by applicable law or agreed to in writing, software
// distributed under the License is distributed on an "AS IS" BASIS,
// WITHOUT WARRANTIES OR CONDITIONS OF ANY KIND, either express or implied.
// See the License for the specific language governing permissions and
// limitations under the License.

#include <tcp_fd.hpp>
#include <fd_map.hpp>
#include <kernel/os.hpp>

using namespace net;

// return the "currently selected" networking stack
static auto& net_stack() {
  return Inet4::stack();
}

int TCP_FD::read(void* data, size_t len)
{
  return recv(data, len, 0);
}
int TCP_FD::write(const void* data, size_t len)
{
  return send(data, len, 0);
}

int TCP_FD::close()
{
  // connection
  if (this->cd) {
    int ret = cd->close();
    delete cd; cd = nullptr;
    return ret;
  }
  // listener
  if (this->ld) {
    int ret = ld->close();
    delete ld; ld = nullptr;
    return ret;
  }
  errno = EBADF;
  return -1;
}

int TCP_FD::connect(const struct sockaddr* address, socklen_t address_len)
{
  if (is_listener()) {
    // already listening on port
    errno = EINVAL;
    return -1;
  }
  if (this->cd) {
    // if its straight-up connected, return that
    if (cd->conn->is_connected()) {
      errno = EISCONN;
      return -1;
    }
    // if the connection isn't closed, we can just assume its being used already
    if (!cd->conn->is_closed()) {
      errno = EALREADY;
      return -1;
    }
  }

  if (address_len != sizeof(sockaddr_in)) {
    errno = EINVAL; // checkme?
    return -1;
  }
  auto* inaddr = (sockaddr_in*) address;

  auto addr = ip4::Addr(inaddr->sin_addr.s_addr);
  auto port = ::htons(inaddr->sin_port);

  printf("[*] connecting to %s:%u...\n", addr.to_string().c_str(), port);
  auto outgoing = net_stack().tcp().connect({addr, port});
  // O_NONBLOCK is set for the file descriptor for the socket and the connection
  // cannot be immediately established; the connection shall be established asynchronously.
  if (this->non_blocking) {
    errno = EINPROGRESS;
    return -1;
  }

  // wait for connection state to change
  while (not (outgoing->is_connected() || outgoing->is_closing() || outgoing->is_closed())) {
    OS::block();
  }
  // set connection whether good or bad
  if (outgoing->is_connected()) {
    // out with the old
    delete this->cd;
    // in with the new
    this->cd = new TCP_FD_Conn(outgoing);
    cd->set_default_read();
    return 0;
  }
  // failed to connect
  // TODO: try to distinguish the reason for connection failure
  errno = ECONNREFUSED;
  return -1;
}


ssize_t TCP_FD::send(const void* data, size_t len, int fmt)
{
  if (!cd) {
    errno = EINVAL;
    return -1;
  }
  return cd->send(data, len, fmt);
}
ssize_t TCP_FD::recv(void* dest, size_t len, int flags)
{
  if (!cd) {
    errno = EINVAL;
    return -1;
  }
  return cd->recv(dest, len, flags);
}

int TCP_FD::accept(struct sockaddr *__restrict__ addr, socklen_t *__restrict__ addr_len)
{
  if (!ld) {
    errno = EINVAL;
    return -1;
  }
  return ld->accept(addr, addr_len);
}
int TCP_FD::listen(int backlog)
{
  if (!ld) {
    errno = EINVAL;
    return -1;
  }
  return ld->listen(backlog);
}
int TCP_FD::bind(const struct sockaddr *addr, socklen_t addrlen)
{
  //
  if (cd) {
    errno = EINVAL;
    return -1;
  }
  // verify socket address
  if (addrlen != sizeof(sockaddr_in)) {
    errno = EINVAL;
    return -1;
  }
  auto* sin = (sockaddr_in*) addr;
  // verify its AF_INET
  if (sin->sin_family != AF_INET) {
    errno = EAFNOSUPPORT;
    return -1;
  }
  // use sin_port for bind
  // its network order ... so swap that shit:
  uint16_t port = ::htons(sin->sin_port);
  // ignore IP address (FIXME?)
  /// verify that the IP is "local"
  try {
    auto& L = net_stack().tcp().bind(port);
    // remove existing listener
    if (ld) {
      int ret = ld->close();
      if (ret < 0) return ret;
      delete ld;
    }
    // create new one
    ld = new TCP_FD_Listen(L);
    return 0;

  } catch (...) {
    errno = EADDRINUSE;
    return -1;
  }
}
int TCP_FD::shutdown(int mode)
{
  if (!cd) {
    errno = EINVAL;
    return -1;
  }
  return cd->shutdown(mode);
}
<<<<<<< HEAD
=======

/// socket default handler getters

TCP_FD::on_read_func TCP_FD::get_default_read_func()
{
  if (cd) {
    return {cd, &TCP_FD_Conn::recv_to_ringbuffer};
  }
  if (ld) {
    return
    [this] (net::tcp::buffer_t, size_t) {
      // what to do here?
    };
  }
  throw std::runtime_error("Invalid socket");
}
TCP_FD::on_write_func TCP_FD::get_default_write_func()
{
  return [] {};
}
TCP_FD::on_except_func TCP_FD::get_default_except_func()
{
  return [] {};
}
>>>>>>> d6618b84

/// socket as connection

void TCP_FD_Conn::recv_to_ringbuffer(net::tcp::buffer_t buffer, size_t len)
{
  if (readq.free_space() < (int) len) {
    // make room for data
    int needed = len - readq.free_space();
    int discarded = readq.discard(needed);
    assert(discarded == needed);
  }
  // add data to ringbuffer
  int written = readq.write(buffer.get(), len);
  assert(written = len);
}
void TCP_FD_Conn::set_default_read()
{
  // readq buffering (4kb at a time)
  conn->on_read(4096, {this, &TCP_FD_Conn::recv_to_ringbuffer});
}
ssize_t TCP_FD_Conn::send(const void* data, size_t len, int)
{
  if (not conn->is_connected()) {
    errno = ENOTCONN;
    return -1;
  }

  bool written = false;
  conn->write(data, len,
  [&written] (bool) { written = true; });
  // sometimes we can just write and forget
  if (written) return len;
  while (!written) {
    OS::block();
  }
  return len;
}
ssize_t TCP_FD_Conn::recv(void* dest, size_t len, int)
{
  // if the connection is closed or closing: read returns 0
  if (conn->is_closed() || conn->is_closing()) return 0;
  if (not conn->is_connected()) {
    errno = ENOTCONN;
    return -1;
  }
  // read some bytes from readq
  int bytes = readq.read((char*) dest, len);
  if (bytes) return bytes;

  bool done = false;
  // block and wait for more
  conn->on_read(len,
  [&done, &bytes, dest] (auto buffer, size_t len) {
    // copy the data itself
    if (len)
        memcpy(dest, buffer.get(), len);
    // we are done
    done  = true;
    bytes = len;
  });

  // BLOCK HERE
  while (!done || !conn->is_readable()) {
    OS::block();
  }
  // restore
  this->set_default_read();
  return bytes;
}
int TCP_FD_Conn::close()
{
  conn->close();
  // wait for connection to close completely
  while (!conn->is_closed()) {
    OS::block();
  }
  return 0;
}
int TCP_FD_Conn::shutdown(int mode)
{
  if (not conn->is_connected()) {
    errno = ENOTCONN;
    return -1;
  }
  switch (mode) {
  case SHUT_RDRW:
    conn->close();
    return 0;
  case SHUT_RD:
    printf("Ignoring shutdown(SHUT_RD)\n");
    return 0;
  case SHUT_RW:
    printf("Ignoring shutdown(SHUT_RW)\n");
    return 0;
  default:
    errno = EINVAL;
    return -1;
  }
}

/// socket as listener

int TCP_FD_Listen::listen(int backlog)
{
  listener.on_connect(
  [this, backlog] (net::tcp::Connection_ptr conn)
  {
    // remove oldest if full
    if ((int) this->connq.size() >= backlog)
        this->connq.pop_back();
    // new connection
    this->connq.push_front(conn);
    /// if someone is blocking they should be leaving right about now
  });
  return 0;
}
int TCP_FD_Listen::accept(struct sockaddr *__restrict__ addr, socklen_t *__restrict__ addr_len)
{
  // block until connection appears
  while (connq.empty()) {
    OS::block();
  }
  // retrieve connection from queue
  auto sock = connq.back();
  connq.pop_back();
  // make sure socket is connected, as promised
  if (not sock->is_connected()) {
    errno = ENOTCONN;
    return -1;
  }
  // create connected TCP socket
  auto& fd = FD_map::_open<TCP_FD>();
  fd.cd = new TCP_FD_Conn(sock);
  // set address and length
  auto* sin = (sockaddr_in*) addr;
  sin->sin_family      = AF_INET;
  sin->sin_port        = sock->remote().port();
  sin->sin_addr.s_addr = sock->remote().address().whole;
  *addr_len = sizeof(sockaddr_in);
  // return socket
  return fd.get_id();
}
int TCP_FD_Listen::close()
{
  net_stack().tcp().unbind(listener.local().port());
  return 0;
}<|MERGE_RESOLUTION|>--- conflicted
+++ resolved
@@ -192,8 +192,6 @@
   }
   return cd->shutdown(mode);
 }
-<<<<<<< HEAD
-=======
 
 /// socket default handler getters
 
@@ -218,7 +216,6 @@
 {
   return [] {};
 }
->>>>>>> d6618b84
 
 /// socket as connection
 
