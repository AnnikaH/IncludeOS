// This file is a part of the IncludeOS unikernel - www.includeos.org
//
// Copyright 2017-2018 IncludeOS AS, Oslo, Norway
//
// Licensed under the Apache License, Version 2.0 (the "License");
// you may not use this file except in compliance with the License.
// You may obtain a copy of the License at
//
//     http://www.apache.org/licenses/LICENSE-2.0
//
// Unless required by applicable law or agreed to in writing, software
// distributed under the License is distributed on an "AS IS" BASIS,
// WITHOUT WARRANTIES OR CONDITIONS OF ANY KIND, either express or implied.
// See the License for the specific language governing permissions and
// limitations under the License.

#include <posix/tcp_fd.hpp>
#include <posix/fd_map.hpp>
#include <os.hpp>
#include <errno.h>
#include <netinet/in.h>
#include <net/interfaces.hpp>

//#define POSIX_STRACE
#ifdef POSIX_STRACE
#define PRINT(fmt, ...) printf(fmt, ##__VA_ARGS__)
#else
#define PRINT(fmt, ...) /* fmt */
#endif

using namespace net;

// return the "currently selected" networking stack
static auto& net_stack() {
  return Interfaces::get(0);
}

ssize_t TCP_FD::read(void* data, size_t len)
{
  return recv(data, len, 0);
}
int TCP_FD::write(const void* data, size_t len)
{
  return send(data, len, 0);
}

int TCP_FD::close()
{
  // connection
  if (this->cd) {
    PRINT("TCP: close(%s)\n", cd->to_string().c_str());
    int ret = cd->close();
    cd = nullptr;
    return ret;
  }
  // listener
  if (this->ld) {
    PRINT("TCP: close(%s)\n", ld->to_string().c_str());
    int ret = ld->close();
    delete ld; ld = nullptr;
    return ret;
  }
  return -EBADF;
}

long TCP_FD::connect(const struct sockaddr* address, socklen_t address_len)
{
  if (is_listener()) {
    PRINT("TCP: connect(%s) failed\n", ld->to_string().c_str());
    // already listening on port
    return -EINVAL;
  }
  if (this->cd) {
    PRINT("TCP: connect(%s) failed\n", cd->to_string().c_str());
    // if its straight-up connected, return that
    if (cd->conn->is_connected()) {
      return -EISCONN;
    }
    // if the connection isn't closed, we can just assume its being used already
    if (!cd->conn->is_closed()) {
      return -EALREADY;
    }
  }

  if (address_len != sizeof(sockaddr_in)) {
    return -EINVAL; // checkme?
  }
  auto* inaddr = (sockaddr_in*) address;

  auto addr = ip4::Addr(::ntohl(inaddr->sin_addr.s_addr));
  auto port = ::htons(inaddr->sin_port);

  PRINT("TCP: connect(%s:%u)\n", addr.to_string().c_str(), port);

  auto outgoing = net_stack().tcp().connect({addr, port});

  bool refused = false;
  outgoing->on_connect([&refused](auto conn) {
    refused = (conn == nullptr);
  });
  // O_NONBLOCK is set for the file descriptor for the socket and the connection
  // cannot be immediately established; the connection shall be established asynchronously.
  if (this->is_blocking() == false) {
    return -EINPROGRESS;
  }

  // wait for connection state to change
  while (not (outgoing->is_connected() or
              outgoing->is_closing() or
              outgoing->is_closed() or
              refused))
  {
    os::block();
  }
  // set connection whether good or bad
  if (outgoing->is_connected()) {
    // out with the old, in with the new
    this->cd = std::make_unique<TCP_FD_Conn>(outgoing);
    cd->set_default_read();
    return 0;
  }
  // failed to connect
  // TODO: try to distinguish the reason for connection failure
  return -ECONNREFUSED;
}


ssize_t TCP_FD::send(const void* data, size_t len, int fmt)
{
  if (!cd) {
    return -EINVAL;
  }
  return cd->send(data, len, fmt);
}
ssize_t TCP_FD::sendto(const void* data, size_t len, int fmt,
                       const struct sockaddr* dest_addr, socklen_t dest_len)
{
  (void) dest_addr;
  (void) dest_len;
  return send(data, len, fmt);
}
ssize_t TCP_FD::recv(void* dest, size_t len, int flags)
{
  if (!cd) {
    return -EINVAL;
  }
  return cd->recv(dest, len, flags);
}

ssize_t TCP_FD::recvfrom(void* dest, size_t len, int flags, struct sockaddr*, socklen_t*)
{
  return recv(dest, len, flags);
}

long TCP_FD::accept(struct sockaddr *__restrict__ addr, socklen_t *__restrict__ addr_len)
{
  if (!ld) {
    return -EINVAL;
  }
  return ld->accept(addr, addr_len);
}
long TCP_FD::listen(int backlog)
{
  if (!ld) {
    return -EINVAL;
  }
  return ld->listen(backlog);
}
long TCP_FD::bind(const struct sockaddr *addr, socklen_t addrlen)
{
  //
  if (cd or ld) {
    return -EINVAL;
  }
  // verify socket address
  if (addrlen != sizeof(sockaddr_in)) {
    return -EINVAL;
  }
  auto* sin = (sockaddr_in*) addr;
  // verify its AF_INET
  if (sin->sin_family != AF_INET) {
    return -EAFNOSUPPORT;
  }
  // use sin_port for bind
  // its network order ... so swap that shit:
  uint16_t port = ::htons(sin->sin_port);
  // ignore IP address (FIXME?)
  /// TODO: verify that the IP is "local"
  try {
    auto& L = net_stack().tcp().listen(port);
    // remove existing listener
    if (ld) {
      int ret = ld->close();
      if (ret < 0) return ret;
      delete ld;
    }
    // create new one
    ld = new TCP_FD_Listen(L);
    return 0;

  } catch (...) {
    return -EADDRINUSE;
  }
}
int TCP_FD::shutdown(int mode)
{
  if (!cd) {
    return -EINVAL;
  }
  return cd->shutdown(mode);
}

/// socket as connection
TCP_FD_Conn::TCP_FD_Conn(net::tcp::Connection_ptr c)
  : conn{std::move(c)},
    buffer{nullptr}, buf_offset{0}
{
  assert(conn != nullptr);
  set_default_read();

  conn->on_disconnect([this](auto self, auto reason) {
    this->recv_disc = true;
    (void) reason;
    //printf("dc: %s - %s\n", reason.to_string().c_str(), self->to_string().c_str());
    // do nothing, avoid close
    // net::tcp::Connection::Disconnect::CLOSING
    if(not self->is_connected())
      self->close();
  });
}
void TCP_FD_Conn::set_default_read()
{
  conn->on_data({this, &TCP_FD_Conn::retrieve_buffer});
}
ssize_t TCP_FD_Conn::send(const void* data, size_t len, int)
{
  if (not conn->is_connected()) {
    return -ENOTCONN;
  }

  bool written = false;
  conn->on_write([&written] (bool) { written = true; }); // temp

  conn->write(data, len);

  // sometimes we can just write and forget
  if (written) return len;
  while (!written) {
    os::block();
  }

  conn->on_write(nullptr); // temp
  return len;
}

void TCP_FD_Conn::retrieve_buffer()
{
  if(buffer == nullptr and conn->next_size() > 0)
  {
    buffer = conn->read_next();
    buf_offset = 0;
  }
}
ssize_t TCP_FD_Conn::recv(void* dest, size_t len, int)
{
  if(buffer == nullptr)
    retrieve_buffer();

  // BLOCK HERE:
<<<<<<< HEAD
  // If we havent read the data we asked for or if we're not yet closed.
  while (!done and !conn->is_closed()) {
    os::block();
=======
  // If we havent read the data we asked for or if we're not yet closed/want to close
  while (buffer == nullptr and !conn->is_closed() and !recv_disc) {
    OS::block();
>>>>>>> c6d2cef2
  }

  // means block exited by conn closing
  if(buffer == nullptr)
    return 0;

  // make sure to not read past current buffer
  auto count = std::min(buffer->size() - buf_offset, len);
  Expects(count > 0);
  std::memcpy(dest, buffer->data() + buf_offset, count);
  // increase the offset with how much we read
  buf_offset += count;
  Ensures(buf_offset <= buffer->size());

  // null out the buffer if everything is read from it
  if(buf_offset == buffer->size())
    buffer = nullptr;

  return count;
}
int TCP_FD_Conn::close()
{
  conn->close();
  // wait for connection to close completely
  while (!conn->is_closed()) {
    os::block();
  }
  return 0;
}
int TCP_FD_Conn::shutdown(int mode)
{
  if (conn->is_closed()) {
    return -ENOTCONN;
  }
  switch (mode) {
  case SHUT_RDWR:
    conn->close();
    return 0;
  case SHUT_RD:
    printf("Ignoring shutdown(SHUT_RD)\n");
    return 0;
  case SHUT_WR:
    printf("Ignoring shutdown(SHUT_WR)\n");
    return 0;
  default:
    return -EINVAL;
  }
}

/// socket as listener

long TCP_FD_Listen::listen(int backlog)
{
  listener.on_connect(
  [this, backlog] (net::tcp::Connection_ptr conn)
  {
    if(UNLIKELY(not conn))
      return;

    // remove oldest if full
    if ((int) this->connq.size() >= backlog)
        this->connq.pop_back();
    // new connection
    this->connq.push_front(std::make_unique<TCP_FD_Conn>(conn));
    /// if someone is blocking they should be leaving right about now
  });
  return 0;
}
long TCP_FD_Listen::accept(struct sockaddr *__restrict__ addr, socklen_t *__restrict__ addr_len)
{
  // block until connection appears
  while (connq.empty()) {
    os::block();
  }
  // retrieve connection from queue
  auto sock = std::move(connq.back());
  connq.pop_back();

  assert(sock != nullptr);
  // create connected TCP socket
  auto& fd = FD_map::_open<TCP_FD>();
  fd.cd = std::move(sock);
  // set address and length
  if(addr != nullptr and addr_len != nullptr)
  {
    auto& conn = fd.cd->conn;
    auto* sin = (sockaddr_in*) addr;
    sin->sin_family      = AF_INET;
    sin->sin_port        = conn->remote().port();
    sin->sin_addr.s_addr = conn->remote().address().v4().whole;
    *addr_len = sizeof(sockaddr_in);
  }
  // return socket
  return fd.get_id();
}
int TCP_FD_Listen::close()
{
  listener.close();
  return 0;
}<|MERGE_RESOLUTION|>--- conflicted
+++ resolved
@@ -267,15 +267,9 @@
     retrieve_buffer();
 
   // BLOCK HERE:
-<<<<<<< HEAD
-  // If we havent read the data we asked for or if we're not yet closed.
-  while (!done and !conn->is_closed()) {
-    os::block();
-=======
   // If we havent read the data we asked for or if we're not yet closed/want to close
   while (buffer == nullptr and !conn->is_closed() and !recv_disc) {
-    OS::block();
->>>>>>> c6d2cef2
+    os::block();
   }
 
   // means block exited by conn closing
