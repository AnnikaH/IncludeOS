--- conflicted
+++ resolved
@@ -16,7 +16,6 @@
 
 #include <posix/udp_fd.hpp>
 #include <kernel/os.hpp> // OS::block()
-#include <net/super_stack.hpp>
 #include <errno.h>
 #include <net/interfaces.hpp>
 
@@ -29,11 +28,7 @@
 
 // return the "currently selected" networking stack
 static net::Inet& net_stack() {
-<<<<<<< HEAD
-  return net::Super_stack::get(0);;
-=======
   return net::Interfaces::get(0);
->>>>>>> ac2a6a24
 }
 
 size_t UDP_FD::max_buffer_msgs() const
