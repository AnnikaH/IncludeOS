#
# CMake script for the OS library
#

#TODO restructure this in a different commit based on KJ/CMakeFixes branch
add_definitions(-DARCH_${ARCH})
add_definitions(-DARCH="${ARCH}")

if (smp)
  add_definitions(-DINCLUDEOS_SMP_ENABLE)
endif()

include_directories(
  ${CMAKE_CURRENT_SOURCE_DIR}/../api
  include
)

#TODO move to util and check if needed / can be changed.. unwanted dependency?
include_directories(${INCLUDEOS_ROOT}/lib/LiveUpdate)
<<<<<<< HEAD
=======
include_directories(${BOTAN_DIR})
include_directories(${S2N_INCLUDE})
if(${ARCH} STREQUAL "x86_64")
  set(OPENSSL_MODULES "net/openssl/init.cpp" "net/openssl/client.cpp"
                      "net/openssl/server.cpp" "net/openssl/tls_stream.cpp"
                      "net/https/openssl_server.cpp" "net/http/client.cpp"
                      "net/https/s2n_server.cpp"
                    )
  set(OPENSSL_LIBS    s2n_libs2n s2n_libssl s2n_crypto)
endif()
set(BOTAN_MODULES "net/https/botan_server.cpp")
>>>>>>> 61512bbc



set(SRCS
  version.cpp
<<<<<<< HEAD
)
=======
  kernel/multiboot.cpp
  kernel/syscalls.cpp kernel/os.cpp kernel/cpuid.cpp kernel/block.cpp
  kernel/events.cpp kernel/memmap.cpp kernel/pci_manager.cpp
  kernel/heap.cpp kernel/service_stub.cpp kernel/elf.cpp
  kernel/vga.cpp kernel/context.cpp kernel/context_asm.asm
  kernel/fiber.cpp kernel/tls.cpp kernel/profile.cpp kernel/scoped_profiler.cpp
  kernel/terminal.cpp kernel/timers.cpp kernel/rtc.cpp kernel/rng.cpp
  kernel/system_log.cpp kernel/rdrand.cpp kernel/solo5_manager.cpp
  util/memstream.c util/async.cpp util/statman.cpp "util/statman_liu.cpp"
  util/logger.cpp util/sha1.cpp
  util/syslog_facility.cpp util/syslogd.cpp util/uri.cpp util/percent_encoding.cpp
  util/tar.cpp util/path_to_regex.cpp util/config.cpp util/autoconf.cpp util/crc32.cpp
  util/pmr_default.cpp
  crt/c_abi.c crt/ctype_b_loc.c crt/ctype_tolower_loc.c crt/string.c
  crt/quick_exit.cpp crt/cxx_abi.cpp
  hw/pci_device.cpp hw/nic.cpp hw/ps2.cpp hw/serial.cpp hw/vga_gfx.cpp
  hw/msi.cpp hw/pci_msi.cpp virtio/virtio.cpp virtio/virtio_queue.cpp
  net/addr.cpp net/ethernet/ethernet.cpp net/ethernet/ethernet_8021q.cpp
  net/checksum.cpp net/ip4/arp.cpp net/ip4/ip4.cpp net/ip4/reassembly.cpp
  net/tcp/tcp.cpp net/tcp/connection.cpp net/tcp/connection_states.cpp
  net/tcp/write_queue.cpp net/tcp/rttm.cpp net/tcp/listener.cpp
  net/tcp/read_buffer.cpp net/tcp/read_request.cpp net/tcp/stream.cpp
  net/tcp/tcp_conntrack.cpp
  net/ip4/icmp4.cpp net/udp/udp.cpp net/udp/socket.cpp
  net/ip6/addr.cpp
  net/ip6/ip6.cpp net/ip6/icmp6.cpp net/ip6/ndp.cpp net/ip6/mld.cpp
  net/ip6/extension_header.cpp #net/ip6/packet_ndp.cpp
  #net/ip6/packet_mld.cpp
  net/ip6/slaac.cpp
  net/dns/dns.cpp net/dns/client.cpp net/dns/record.cpp net/dns/response.cpp net/dns/query.cpp
  net/dhcp/dh4client.cpp net/dhcp/dhcpd.cpp
  net/buffer_store.cpp net/inet.cpp
  net/interfaces.cpp net/configure.cpp net/conntrack.cpp net/vlan_manager.cpp
  net/http/header.cpp net/http/header_fields.cpp net/http/message.cpp net/http/request.cpp
  net/http/response.cpp net/http/status_codes.cpp net/http/time.cpp net/http/version.cpp
  net/http/mime_types.cpp net/http/cookie.cpp
  net/http/client_connection.cpp net/http/basic_client.cpp
  net/http/server_connection.cpp net/http/server.cpp net/http/response_writer.cpp
  net/ws/websocket.cpp ${OPENSSL_MODULES} ${BOTAN_MODULES}
  net/nat/nat.cpp net/nat/napt.cpp
  net/packet_debug.cpp
  fs/disk.cpp fs/filesystem.cpp fs/dirent.cpp fs/mbr.cpp fs/path.cpp
  fs/fat.cpp fs/fat_async.cpp fs/fat_sync.cpp fs/memdisk.cpp
  # POSIX
  posix/fd.cpp posix/file_fd.cpp posix/tcp_fd.cpp posix/udp_fd.cpp posix/unix_fd.cpp
  posix/secure_getenv.cpp
>>>>>>> 61512bbc

set(LIBRARIES
    fuzz
    kernel
    util
    net
    fs
    posix
    virtio
    hw
)

if (NOT CMAKE_TESTING_ENABLED)
  list(APPEND LIBRARIES crt)
endif()


SET(OBJECTS)
foreach(LIB ${LIBRARIES})
    add_subdirectory(${LIB})
    SET(OBJECTS ${OBJECTS} "$<TARGET_OBJECTS:${LIB}>" )
endforeach()

if (CMAKE_TESTING_ENABLED)
  list(APPEND SRCS
    arch/${ARCH}/paging.cpp
  )
endif()
add_library(os STATIC ${SRCS} ${OBJECTS})


if (NOT CMAKE_TESTING_ENABLED)
  add_dependencies(os version )
  add_subdirectory(arch/${ARCH})
  if (NOT CORE_OS)

    add_subdirectory(platform/x86_pc)

    if(WITH_SOLO5)
     add_subdirectory(platform/x86_solo5)
    endif(WITH_SOLO5)

    add_subdirectory(drivers)
    add_subdirectory(plugins)
  endif()
  add_subdirectory(platform/x86_nano)
  # Add musl
  add_subdirectory(musl)
endif()

#
# Installation
#
set(CMAKE_INSTALL_MESSAGE LAZY) # to avoid spam
install(TARGETS os DESTINATION ${ARCH}/lib)

#TODO build ?
install(DIRECTORY ${INCLUDEOS_ROOT}/src/memdisk/ DESTINATION tools/memdisk
        FILES_MATCHING PATTERN "*.*")

install(FILES service_name.cpp DESTINATION src)<|MERGE_RESOLUTION|>--- conflicted
+++ resolved
@@ -17,76 +17,12 @@
 
 #TODO move to util and check if needed / can be changed.. unwanted dependency?
 include_directories(${INCLUDEOS_ROOT}/lib/LiveUpdate)
-<<<<<<< HEAD
-=======
-include_directories(${BOTAN_DIR})
-include_directories(${S2N_INCLUDE})
-if(${ARCH} STREQUAL "x86_64")
-  set(OPENSSL_MODULES "net/openssl/init.cpp" "net/openssl/client.cpp"
-                      "net/openssl/server.cpp" "net/openssl/tls_stream.cpp"
-                      "net/https/openssl_server.cpp" "net/http/client.cpp"
-                      "net/https/s2n_server.cpp"
-                    )
-  set(OPENSSL_LIBS    s2n_libs2n s2n_libssl s2n_crypto)
-endif()
-set(BOTAN_MODULES "net/https/botan_server.cpp")
->>>>>>> 61512bbc
 
 
 
 set(SRCS
   version.cpp
-<<<<<<< HEAD
 )
-=======
-  kernel/multiboot.cpp
-  kernel/syscalls.cpp kernel/os.cpp kernel/cpuid.cpp kernel/block.cpp
-  kernel/events.cpp kernel/memmap.cpp kernel/pci_manager.cpp
-  kernel/heap.cpp kernel/service_stub.cpp kernel/elf.cpp
-  kernel/vga.cpp kernel/context.cpp kernel/context_asm.asm
-  kernel/fiber.cpp kernel/tls.cpp kernel/profile.cpp kernel/scoped_profiler.cpp
-  kernel/terminal.cpp kernel/timers.cpp kernel/rtc.cpp kernel/rng.cpp
-  kernel/system_log.cpp kernel/rdrand.cpp kernel/solo5_manager.cpp
-  util/memstream.c util/async.cpp util/statman.cpp "util/statman_liu.cpp"
-  util/logger.cpp util/sha1.cpp
-  util/syslog_facility.cpp util/syslogd.cpp util/uri.cpp util/percent_encoding.cpp
-  util/tar.cpp util/path_to_regex.cpp util/config.cpp util/autoconf.cpp util/crc32.cpp
-  util/pmr_default.cpp
-  crt/c_abi.c crt/ctype_b_loc.c crt/ctype_tolower_loc.c crt/string.c
-  crt/quick_exit.cpp crt/cxx_abi.cpp
-  hw/pci_device.cpp hw/nic.cpp hw/ps2.cpp hw/serial.cpp hw/vga_gfx.cpp
-  hw/msi.cpp hw/pci_msi.cpp virtio/virtio.cpp virtio/virtio_queue.cpp
-  net/addr.cpp net/ethernet/ethernet.cpp net/ethernet/ethernet_8021q.cpp
-  net/checksum.cpp net/ip4/arp.cpp net/ip4/ip4.cpp net/ip4/reassembly.cpp
-  net/tcp/tcp.cpp net/tcp/connection.cpp net/tcp/connection_states.cpp
-  net/tcp/write_queue.cpp net/tcp/rttm.cpp net/tcp/listener.cpp
-  net/tcp/read_buffer.cpp net/tcp/read_request.cpp net/tcp/stream.cpp
-  net/tcp/tcp_conntrack.cpp
-  net/ip4/icmp4.cpp net/udp/udp.cpp net/udp/socket.cpp
-  net/ip6/addr.cpp
-  net/ip6/ip6.cpp net/ip6/icmp6.cpp net/ip6/ndp.cpp net/ip6/mld.cpp
-  net/ip6/extension_header.cpp #net/ip6/packet_ndp.cpp
-  #net/ip6/packet_mld.cpp
-  net/ip6/slaac.cpp
-  net/dns/dns.cpp net/dns/client.cpp net/dns/record.cpp net/dns/response.cpp net/dns/query.cpp
-  net/dhcp/dh4client.cpp net/dhcp/dhcpd.cpp
-  net/buffer_store.cpp net/inet.cpp
-  net/interfaces.cpp net/configure.cpp net/conntrack.cpp net/vlan_manager.cpp
-  net/http/header.cpp net/http/header_fields.cpp net/http/message.cpp net/http/request.cpp
-  net/http/response.cpp net/http/status_codes.cpp net/http/time.cpp net/http/version.cpp
-  net/http/mime_types.cpp net/http/cookie.cpp
-  net/http/client_connection.cpp net/http/basic_client.cpp
-  net/http/server_connection.cpp net/http/server.cpp net/http/response_writer.cpp
-  net/ws/websocket.cpp ${OPENSSL_MODULES} ${BOTAN_MODULES}
-  net/nat/nat.cpp net/nat/napt.cpp
-  net/packet_debug.cpp
-  fs/disk.cpp fs/filesystem.cpp fs/dirent.cpp fs/mbr.cpp fs/path.cpp
-  fs/fat.cpp fs/fat_async.cpp fs/fat_sync.cpp fs/memdisk.cpp
-  # POSIX
-  posix/fd.cpp posix/file_fd.cpp posix/tcp_fd.cpp posix/udp_fd.cpp posix/unix_fd.cpp
-  posix/secure_getenv.cpp
->>>>>>> 61512bbc
-
 set(LIBRARIES
     fuzz
     kernel
