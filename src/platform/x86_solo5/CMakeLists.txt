add_definitions(-DPLATFORM_x86_solo5)

set(PLATFORM_OBJECTS
  os.cpp
  serial1.cpp
  start.asm
  platform.cpp
  kernel_start.cpp
  sanity_checks.cpp
<<<<<<< HEAD
  solo5_manager.cpp
  ../x86_pc/init_libc.cpp
=======
  ../x86_pc/rand.cpp
>>>>>>> d6a15866
  )

add_library(x86_solo5 STATIC ${PLATFORM_OBJECTS})
set_target_properties(x86_solo5 PROPERTIES LINKER_LANGUAGE CXX)

#
# Installation
#
set(CMAKE_INSTALL_MESSAGE LAZY) # to avoid spam

install(TARGETS x86_solo5 DESTINATION platform)<|MERGE_RESOLUTION|>--- conflicted
+++ resolved
@@ -7,12 +7,9 @@
   platform.cpp
   kernel_start.cpp
   sanity_checks.cpp
-<<<<<<< HEAD
   solo5_manager.cpp
   ../x86_pc/init_libc.cpp
-=======
   ../x86_pc/rand.cpp
->>>>>>> d6a15866
   )
 
 add_library(x86_solo5 STATIC ${PLATFORM_OBJECTS})
