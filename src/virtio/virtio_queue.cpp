--- conflicted
+++ resolved
@@ -30,11 +30,7 @@
 /**
    Virtio Queue class, nested inside Virtio.
 */
-<<<<<<< HEAD
-#define ALIGN(x) (((x) + (PAGE_SIZE-1)) & ~(PAGE_SIZE-1))
-=======
 #define ALIGN(x) (((x) + PAGE_SIZE - 1) & ~(PAGE_SIZE - 1))
->>>>>>> ac91ab7f
 unsigned Virtio::Queue::virtq_size(unsigned int qsz)
 {
   return ALIGN(sizeof(virtq_desc)*qsz + sizeof(u16)*(3 + qsz))
