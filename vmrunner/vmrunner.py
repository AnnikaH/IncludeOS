import os
import sys
import subprocess
import thread
import threading
import time
import re
import linecache
import traceback
import validate_vm
import signal
import psutil

from prettify import color

INCLUDEOS_HOME = None

if "INCLUDEOS_PREFIX" not in os.environ:
    def_home = "/usr/local"
    print color.WARNING("WARNING:"), "Environment varialble INCLUDEOS_PREFIX is not set. Trying default", def_home
    if not os.path.isdir(def_home): raise Exception("Couldn't find INCLUDEOS_PREFIX")
    INCLUDEOS_HOME= def_home
else:
    INCLUDEOS_HOME = os.environ['INCLUDEOS_PREFIX']

package_path = os.path.dirname(os.path.realpath(__file__))

default_config = {"description" : "Single virtio nic, otherwise hypervisor defaults",
                  "net" : [{"device" : "virtio", "backend" : "tap" }] }

default_json = "./vm.json"

# Provide a list of VM's with validated specs
# (One default vm added at the end)
vms = []

nametag = "<VMRunner>"
INFO = color.INFO(nametag)
VERB = bool(os.environ["VERBOSE"]) if "VERBOSE" in os.environ else False

class Logger:
    def __init__(self, tag):
        self.tag = tag
        if (VERB):
            self.info = self.info_verb
        else:
            self.info = self.info_silent

    def __call__(self, *args):
        self.info(args)

    def info_verb(self, args):
        print self.tag,
        for arg in args:
            print arg,
        print

    def info_silent(self, args):
        pass

# Define verbose printing function "info", with multiple args
default_logger = Logger(INFO)
def info(*args):
    default_logger.info(args)


# The end-of-transmission character
EOT = chr(4)

# Exit codes used by this program
exit_codes = {"SUCCESS" : 0,
              "PROGRAM_FAILURE" : 1,
              "TIMEOUT" : 66,
              "VM_PANIC" : 67,
              "CALLBACK_FAILED" : 68,
              "BUILD_FAIL" : 69,
              "ABORT" : 70,
              "VM_EOT" : 71,
              "BOOT_FAILED": 72,
              "PARSE_ERROR": 73
}

def get_exit_code_name (exit_code):
    for name, code in exit_codes.iteritems():
        if code == exit_code: return name
    return "UNKNOWN ERROR"

# We want to catch the exceptions from callbacks, but still tell the test writer what went wrong
def print_exception():
    exc_type, exc_value, exc_traceback = sys.exc_info()
    traceback.print_exception(exc_type, exc_value, exc_traceback,
                              limit=10, file=sys.stdout)


devnull = open(os.devnull, 'w')

# Check for prompt-free sudo access
def have_sudo():
    try:
        subprocess.check_output(["sudo", "-n", "whoami"], stderr = devnull) == 0
    except Exception as e:
        raise Exception("Sudo access required")

    return True

# Run a command, pretty print output, throw on error
def cmd(cmdlist):
    res = subprocess.check_output(cmdlist)
    for line in res.rstrip().split("\n"):
        print color.SUBPROC(line)

def abstract():
    raise Exception("Abstract class method called. Use a subclass")
# Hypervisor base / super class
# (It seems to be recommended for "new style classes" to inherit object)
class hypervisor(object):

    def __init__(self, config):
        self._config = config;

    # Boot a VM, returning a hypervisor handle for reuse
    def boot(self):
        abstract()

    # Stop the VM booted by boot
    def stop(self):
        abstract()

    # Read a line of output from vm
    def readline(self):
        abstract()

    # Verify that the hypervisor is available
    def available(self, config_data = None):
        abstract()

    # Wait for this VM to exit
    def wait(self):
        abstract()

    # Wait for this VM to exit
    def poll(self):
        abstract()

    # A descriptive name
    def name(self):
        abstract()

    def image_name(self):
        abstract()


# Qemu Hypervisor interface
class qemu(hypervisor):

    def __init__(self, config):
        super(qemu, self).__init__(config)
        self._proc = None
        self._stopped = False
        self._sudo = False
        self._image_name = self._config if "image" in self._config else self.name() + " vm"

        # Pretty printing
        self.info = Logger(color.INFO("<" + type(self).__name__ + ">"))

    def name(self):
        return "Qemu"

    def image_name(self):
        return self._image_name

    def drive_arg(self, filename, drive_type = "virtio", drive_format = "raw", media_type = "disk"):
        return ["-drive","file=" + filename
                + ",format=" + drive_format
                + ",if=" + drive_type
                + ",media=" + media_type]

    def net_arg(self, backend, device, if_name = "net0", mac = None, bridge = None):
        qemu_ifup = INCLUDEOS_HOME + "/includeos/scripts/qemu-ifup"

        # FIXME: this needs to get removed, e.g. fetched from the schema
        names = {"virtio" : "virtio-net", "vmxnet" : "vmxnet3", "vmxnet3" : "vmxnet3"}

        if device in names:
            device = names[device]

        # Network device - e.g. host side of nic
        netdev = backend + ",id=" + if_name

        if backend == "tap":
            if self._kvm_present:
                netdev += ",vhost=on"
            netdev += ",script=" + qemu_ifup

        if bridge:
            netdev = "bridge,id=" + if_name + ",br=" + bridge

        # Device - e.g. guest side of nic
        device += ",netdev=" + if_name

        # Add mac-address if specified
        if mac: device += ",mac=" + mac

        return ["-device", device,
                "-netdev", netdev]

    def kvm_present(self):
        command = "egrep -m 1 '^flags.*(vmx|svm)' /proc/cpuinfo"
        try:
            subprocess.check_output(command, shell = True)
            self.info("KVM ON")
            return True

        except Exception as err:
            self.info("KVM OFF")
            return False

    # Start a process and preserve in- and output pipes
    # Note: if the command failed, we can't know until we have exit status,
    # but we can't wait since we expect no exit. Checking for program start error
    # is therefore deferred to the callee
    def start_process(self, cmdlist):

        if cmdlist[0] == "sudo": # and have_sudo():
            print color.WARNING("Running with sudo")
            self._sudo = True

        # Start a subprocess
        self._proc = subprocess.Popen(cmdlist,
                                      stdout = subprocess.PIPE,
                                      stderr = subprocess.PIPE,
                                      stdin = subprocess.PIPE)
        self.info("Started process PID ",self._proc.pid)

        return self._proc


    def get_final_output(self):
        return self._proc.communicate()

    def boot(self, multiboot, kernel_args = "", image_name = None):
        self._stopped = False

        # Resolve if kvm is present
        self._kvm_present = self.kvm_present()

        # Use provided image name if set, otherwise try to find it in json-config
        if not image_name:
            if not "image" in self._config:
                raise Exception("No image name provided, neither as param or in config file")
            image_name = self._config["image"]

        self._image_name = image_name

        disk_args = []

        # multiboot - e.g. boot with '-kernel' and no bootloader
        if multiboot:

            # TODO: Remove .img-extension from vm.json in tests to avoid this hack
            if (image_name.endswith(".img")):
                image_name = image_name.split(".")[0]

            kernel_args = ["-kernel", image_name, "-append", kernel_args]
            info ( "Booting", image_name, "directly without bootloader (multiboot / -kernel args)")
        else:
            kernel_args = []
            image_in_config = False

            # If the provided image name is also defined in vm.json, use vm.json
            if "drives" in self._config:
                for disk in self._config["drives"]:
                    if disk["file"] == image_name:
                        image_in_config = True
                if not image_in_config:
                    info ("Provided image", image_name, "not found in config. Appending.")
                    self._config["drives"].insert(0, {"file" : image_name, "type":"ide", "format":"raw", "media":"disk"})
            else:
                self._config["drives"] =[{"file" : image_name, "type":"ide", "format":"raw", "media":"disk"}]

            info ("Booting", image_name, "with a bootable disk image")

        if "drives" in self._config:
            for disk in self._config["drives"]:
                disk_args += self.drive_arg(disk["file"], disk["type"], disk["format"], disk["media"])


        if "bios" in self._config:
            kernel_args.extend(["-bios", self._config["bios"]])

        if "smp" in self._config:
            kernel_args.extend(["-smp", str(self._config["smp"])])

        if "cpu" in self._config:
            kernel_args.extend(["-cpu", self._config["cpu"]])

        net_args = []
        i = 0
        if "net" in self._config:
            for net in self._config["net"]:
                mac = net["mac"] if "mac" in net else None
                bridge = net["bridge"] if "bridge" in net else None
                net_args += self.net_arg(net["backend"], net["device"], "net"+str(i), mac, bridge)
                i+=1

        mem_arg = []
        if "mem" in self._config:
            mem_arg = ["-m", str(self._config["mem"])]

        vga_arg = ["-nographic" ]
        if "vga" in self._config:
            vga_arg = ["-vga", str(self._config["vga"])]

        # TODO: sudo is only required for tap networking and kvm. Check for those.
        command = ["sudo", "qemu-system-x86_64"]
        if self._kvm_present: command.append("--enable-kvm")

        command += kernel_args

        command += disk_args + net_args + mem_arg + vga_arg

        info("Command:", " ".join(command))

        try:
            self.start_process(command)
        except Exception as e:
            print self.INFO,"Starting subprocess threw exception:", e
            raise e

    def stop(self):

        signal = "-SIGTERM"

        # Don't try to kill twice
        if self._stopped:
            self.wait()
            return self
        else:
            self._stopped = True

        if self._proc and self._proc.poll() == None :

            if not self._sudo:
                info ("Stopping child process (no sudo required)")
                self._proc.terminate()
            else:
                # Find and terminate all child processes, since parent is "sudo"
                parent = psutil.Process(self._proc.pid)
                children = parent.children()

                info ("Stopping", self._image_name, "PID",self._proc.pid, "with", signal)

                for child in children:
                    info (" + child process ", child.pid)

                    # The process might have gotten an exit status by now so check again to avoid negative exit
                    if (not self._proc.poll()):
                        subprocess.call(["sudo", "kill", signal, str(child.pid)])

            # Wait for termination (avoids the need to reset the terminal etc.)
            self.wait()

        return self

    def wait(self):
        if (self._proc): self._proc.wait()
        return self

    def read_until_EOT(self):
        chars = ""

        while (not self._proc.poll()):
            char = self._proc.stdout.read(1)
            if char == chr(4):
                return chars
            chars += char

        return chars


    def readline(self):
        if self._proc.poll():
            raise Exception("Process completed")
        return self._proc.stdout.readline()


    def writeline(self, line):
        if self._proc.poll():
            raise Exception("Process completed")
        return self._proc.stdin.write(line + "\n")

    def poll(self):
        return self._proc.poll()

# VM class
class vm:

    def __init__(self, config = None, hyper = qemu):

        self._exit_status = None
        self._exit_msg = ""
        self._exit_complete = False

        self._config = load_single_config(config)
        self._on_success = lambda(line) : self.exit(exit_codes["SUCCESS"], nametag + " All tests passed")
        self._on_panic =  self.panic
        self._on_timeout = self.timeout
        self._on_output = {
            "PANIC" : self._on_panic,
            "SUCCESS" : self._on_success }

        # Initialize hypervisor with config
        assert(issubclass(hyper, hypervisor))
        self._hyper  = hyper(self._config)
        self._timeout_after = None
        self._timer = None
        self._on_exit_success = lambda : None
        self._on_exit = lambda : None
        self._root = os.getcwd()
        self._kvm_present = False

    def stop(self):
        self._hyper.stop().wait()
        if self._timer:
            self._timer.cancel()
        return self

    def wait(self):
        if hasattr(self, "_timer") and self._timer:
            self._timer.join()
        self._hyper.wait()
        return self._exit_status

    def poll(self):
        return self._hyper.poll()

    # Stop the VM with exit status / msg.
    # set keep_running to indicate that the program should continue
    def exit(self, status, msg, keep_running = False):

        # Exit may have been called allready
        if self._exit_complete:
            return

        self._exit_status = status
        self._exit_msg = msg
        self.stop()

        # Change back to test source
        os.chdir(self._root)


        info("Exit called with status", self._exit_status, "(",get_exit_code_name(self._exit_status),")")
        info("Message:", msg, "Keep running: ", keep_running)

        if keep_running:
            return

        if self._on_exit:
            info("Calling on_exit")
            self._on_exit()


        if status == 0:
            if self._on_exit_success:
                info("Calling on_exit_success")
                self._on_exit_success()

            print color.SUCCESS(msg)
            self._exit_complete = True
            return

        self._exit_complete = True
        program_exit(status, msg)

    # Default timeout event
    def timeout(self):
        if VERB: print color.INFO("<timeout>"), "VM timed out"

        # Note: we have to stop the VM since the main thread is blocking on vm.readline
        self._exit_status = exit_codes["TIMEOUT"]
        self._exit_msg = "vmrunner timed out after " + str(self._timeout_after) + " seconds"
        self._hyper.stop().wait()

    # Default panic event
    def panic(self, panic_line):
        panic_reason = self._hyper.readline()
        info("VM signalled PANIC. Reading until EOT (", hex(ord(EOT)), ")")
        print color.VM(panic_reason),
        remaining_output = self._hyper.read_until_EOT()
        for line in remaining_output.split("\n"):
            print color.VM(line)

        self.exit(exit_codes["VM_PANIC"], panic_reason)


    # Events - subscribable
    def on_output(self, output, callback):
        self._on_output[ output ] = callback
        return self

    def on_success(self, callback, do_exit = True):
        if do_exit:
            self._on_output["SUCCESS"] = lambda(line) : [callback(line), self._on_success(line)]
        else: self._on_output["SUCCESS"] = callback
        return self

    def on_panic(self, callback):
        self._on_output["PANIC"] = lambda(line) : [callback(line), self._on_panic(line)]
        return self

    def on_timeout(self, callback):
        self._on_timeout = callback
        return self

    def on_exit_success(self, callback):
        self._on_exit_success = callback
        return self

    def on_exit(self, callback):
        self._on_exit = callback
        return self

    # Read a line from the VM's standard out
    def readline(self):
        return self._hyper.readline()

    # Write a line to VM stdout
    def writeline(self, line):
        return self._hyper.writeline(line)

    # Make using GNU Make
    def make(self, params = []):
        print INFO, "Building with 'make' (params=" + str(params) + ")"
        make = ["make"]
        make.extend(params)
        cmd(make)
        return self

    # Call cmake
    def cmake(self, args = []):
        print INFO, "Building with cmake (%s)" % args
        # install dir:
        INSTDIR = os.getcwd()

        # create build directory
        try:
            os.makedirs("build")
        except OSError as err:
            if err.errno!=17: # Errno 17: File exists
                self.exit(exit_codes["BUILD_FAIL"], "could not create build directory")

        # go into build directory
        # NOTE: The test gets run from here
        os.chdir("build")

        # build with prefix = original path
        cmake = ["cmake", "..", "-DCMAKE_INSTALL_PREFIX:PATH=" + INSTDIR]
        cmake.extend(args)

        try:
            cmd(cmake)

            # if everything went well, build with make and install
            return self.make()
        except Exception as e:
            print "Excetption while building: ", e
            self.exit(exit_codes["BUILD_FAIL"], "building with cmake failed")

    # Clean cmake build folder
    def clean(self):
        print INFO, "Cleaning cmake build folder"
        subprocess.call(["rm","-rf","build"])
        return self

    def find_exit_trigger(self, line):

        # Kernel reports service exit status
        if (line.startswith("     [ Kernel ] service exited with status") or
            line.startswith("     [ main ] returned with status")):

            self._exit_status = int(line.split(" ")[-1].rstrip())
            self._exit_msg = "Service exited with status " + str(self._exit_status)
            return True

        # Special case for end-of-transmission, e.g. on panic
        if line == EOT:
            self._exit_status = exit_codes["VM_EOT"]
            return True

        return False


    def trigger_event(self, line):
        # Find any callback triggered by this line
        for pattern, func in self._on_output.iteritems():
            if re.search(pattern, line):
                try:
                    # Call it
                    res = func(line)
                except Exception as err:
                    print color.WARNING("Exception raised in event callback: ")
                    print_exception()
                    res = False
                    self.stop()

                # NOTE: Result can be 'None' without problem
                if res == False:
                    self._exit_status = exit_codes["CALLBACK_FAILED"]
                    self.exit(self._exit_status, " Event-triggered test failed")


    def find_exit_trigger(self, line):

        # Special case for end-of-transmission, e.g. on panic
        if line == EOT:
            if not self._exit_status: self._exit_status = exit_codes["VM_EOT"]
            return True

        # Kernel reports service exit status
        if line.startswith("     [ Kernel ] service exited with status"):
            self._exit_status = int(line.split(" ")[-1].rstrip())
            self._exit_msg = "Service exited with status " + str(self._exit_status)
            return True

        return False


    def trigger_event(self, line):
        # Find any callback triggered by this line
        for pattern, func in self._on_output.iteritems():
            if re.search(pattern, line):
                try:
                    # Call it
                    res = func(line)
                except Exception as err:
                    print color.WARNING("Exception raised in event callback: ")
                    print_exception()
                    res = False
                    self.stop()

                # NOTE: Result can be 'None' without problem
                if res == False:
                    self._exit_status = exit_codes["CALLBACK_FAILED"]
                    self.exit(self._exit_status, " Event-triggered test failed")


    # Boot the VM and start reading output. This is the main event loop.
    def boot(self, timeout = 60, multiboot = True, kernel_args = "booted with vmrunner", image_name = None):

        # This might be a reboot
        self._exit_status = None
        self._exit_complete = False
        self._timeout_after = timeout

        # Start the timeout thread
        if (timeout):
            info("setting timeout to",timeout,"seconds")
            self._timer = threading.Timer(timeout, self._on_timeout)
            self._timer.start()

        # Boot via hypervisor
        try:
            self._hyper.boot(multiboot, kernel_args, image_name)
        except Exception as err:
            print color.WARNING("Exception raised while booting: ")
            print_exception()
            if (timeout): self._timer.cancel()
            self.exit(exit_codes["BOOT_FAILED"], str(err))

        # Start analyzing output
        while self._exit_status == None and self.poll() == None:

            try:
                line = self._hyper.readline()
            except Exception as e:
                print color.WARNING("Exception thrown while waiting for vm output")
                break

            if line and not self.find_exit_trigger(line):
                    print color.VM(line.rstrip())
                    self.trigger_event(line)
<<<<<<< HEAD

            # Empty line - should only happen if process exited
            else: pass

=======

            # Empty line - should only happen if process exited
            else: pass

>>>>>>> eb44ec0d

        # VM Done
        info("Event loop done. Exit status:", self._exit_status, "poll:", self.poll())

        # If the VM process didn't exit by now we need to stop it.
        if (self.poll() == None):
            self.stop()

        # Process may have ended without EOT / exit message being read yet
        # possibly normal vm shutdown
        if self.poll() != None:
<<<<<<< HEAD

            info("No exit status, and no poll - getting final output")
            data, err = self._hyper.get_final_output()

            # Print stderr if exit status wasnt 0
            if err and self.poll() != 0:
                print color.WARNING("Stderr: \n" + err)

            # Parse the last output from vm
            lines = data.split("\n")
            for line in lines:
                print color.VM(line)
                self.find_exit_trigger(line)
=======

            info("No poll - getting final output")
            try:
                data, err = self._hyper.get_final_output()

                # Print stderr if exit status wasnt 0
                if err and self.poll() != 0:
                    print color.WARNING("Stderr: \n" + err)

                # Parse the last output from vm
                lines = data.split("\n")
                for line in lines:
                    print color.VM(line)
                    self.find_exit_trigger(line)
                    # Note: keep going. Might find panic after service exit

            except Exception as e:
                pass
>>>>>>> eb44ec0d

        # We should now have an exit status, either from a callback or VM EOT / exit msg.
        if self._exit_status != None:
            info("VM has exit status. Exiting.")
            self.exit(self._exit_status, self._exit_msg)
        else:
            self.exit(self._hyper.poll(), "process exited")

        # If everything went well we can return
        return self


# Load a single vm config. Fallback to default
def load_single_config(path = default_json):

    config = default_config
    description = None

    # If path is explicitly "None", try current dir
    if not path: path = default_json

    info("Trying to load config from", path)

    if os.path.isfile(path):

        try:
            # Try loading the first valid config
            config = validate_vm.load_config(path)
            info ("Successfully loaded vm config")

        except Exception as e:
            print_exception()
            info("Could not parse VM config file(s): " + path)
            program_exit(73, str(e))

    elif os.path.isdir(path):
        try:
            configs = validate_vm.load_config(path, VERB)
            info ("Found ", len(configs), "config files")
            config = configs[0]
            info ("Trying the first valid config ")
        except Exception as e:
            info("No valid config found: ", e)
            program_exit(73, "No valid config files in " + path)

    else:
        info("Falling back to default config")

    if config.has_key("description"):
        description = config["description"]
    else:
        description = str(config)

    info('"',description,'"')

    return config


def program_exit(status, msg):
    global vms

    info("Program exit called with status", status, "(",get_exit_code_name(status),")")
    info("Stopping all vms")

    for vm in vms:
        vm.stop().wait()

    # Print status message and exit with appropriate code
    if (status):
        print color.EXIT_ERROR(get_exit_code_name(status), msg)
    else:
        print color.SUCCESS(msg)

    sys.exit(status)



# Handler for SIGINT
def handler(signum, frame):
    print
    print color.WARNING("Process interrupted - stopping vms")
    for vm in vms:
        try:
            vm.exit(exit_codes["ABORT"], "Process terminated by user")
        except Exception as e:
            print color.WARNING("Forced shutdown caused exception: "), e
            raise e


# One unconfigured vm is created by default, which will try to load a config if booted
vms.append(vm())

signal.signal(signal.SIGINT, handler)<|MERGE_RESOLUTION|>--- conflicted
+++ resolved
@@ -610,41 +610,6 @@
                     self.exit(self._exit_status, " Event-triggered test failed")
 
 
-    def find_exit_trigger(self, line):
-
-        # Special case for end-of-transmission, e.g. on panic
-        if line == EOT:
-            if not self._exit_status: self._exit_status = exit_codes["VM_EOT"]
-            return True
-
-        # Kernel reports service exit status
-        if line.startswith("     [ Kernel ] service exited with status"):
-            self._exit_status = int(line.split(" ")[-1].rstrip())
-            self._exit_msg = "Service exited with status " + str(self._exit_status)
-            return True
-
-        return False
-
-
-    def trigger_event(self, line):
-        # Find any callback triggered by this line
-        for pattern, func in self._on_output.iteritems():
-            if re.search(pattern, line):
-                try:
-                    # Call it
-                    res = func(line)
-                except Exception as err:
-                    print color.WARNING("Exception raised in event callback: ")
-                    print_exception()
-                    res = False
-                    self.stop()
-
-                # NOTE: Result can be 'None' without problem
-                if res == False:
-                    self._exit_status = exit_codes["CALLBACK_FAILED"]
-                    self.exit(self._exit_status, " Event-triggered test failed")
-
-
     # Boot the VM and start reading output. This is the main event loop.
     def boot(self, timeout = 60, multiboot = True, kernel_args = "booted with vmrunner", image_name = None):
 
@@ -680,17 +645,10 @@
             if line and not self.find_exit_trigger(line):
                     print color.VM(line.rstrip())
                     self.trigger_event(line)
-<<<<<<< HEAD
 
             # Empty line - should only happen if process exited
             else: pass
 
-=======
-
-            # Empty line - should only happen if process exited
-            else: pass
-
->>>>>>> eb44ec0d
 
         # VM Done
         info("Event loop done. Exit status:", self._exit_status, "poll:", self.poll())
@@ -702,21 +660,6 @@
         # Process may have ended without EOT / exit message being read yet
         # possibly normal vm shutdown
         if self.poll() != None:
-<<<<<<< HEAD
-
-            info("No exit status, and no poll - getting final output")
-            data, err = self._hyper.get_final_output()
-
-            # Print stderr if exit status wasnt 0
-            if err and self.poll() != 0:
-                print color.WARNING("Stderr: \n" + err)
-
-            # Parse the last output from vm
-            lines = data.split("\n")
-            for line in lines:
-                print color.VM(line)
-                self.find_exit_trigger(line)
-=======
 
             info("No poll - getting final output")
             try:
@@ -735,7 +678,6 @@
 
             except Exception as e:
                 pass
->>>>>>> eb44ec0d
 
         # We should now have an exit status, either from a callback or VM EOT / exit msg.
         if self._exit_status != None:
