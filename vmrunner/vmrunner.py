--- conflicted
+++ resolved
@@ -231,11 +231,6 @@
     def boot(self, solo5_bin, multiboot, debug, kernel_args, image_name):
         self._stopped = False
 
-<<<<<<< HEAD
-=======
-        qkvm_bin = INCLUDEOS_HOME + "/x86_64/bin/solo5-hvt"
-
->>>>>>> 2df525fc
         # Use provided image name if set, otherwise raise an execption
         if not image_name:
             raise Exception("No image name provided as param")
@@ -338,7 +333,7 @@
         return "Solo5-hvt"
 
     def boot(self, multiboot, debug=False, kernel_args = "", image_name = None):
-        solo5_bin = INCLUDEOS_HOME + "/includeos/x86_64/bin/solo5-hvt"
+        solo5_bin = INCLUDEOS_HOME + "x86_64/bin/solo5-hvt"
         super(solo5_hvt, self).boot(solo5_bin, multiboot, debug, kernel_args, image_name)
 
 class solo5_spt(solo5):
@@ -349,7 +344,7 @@
         return "Solo5-spt"
 
     def boot(self, multiboot, debug=False, kernel_args = "", image_name = None):
-        solo5_bin = INCLUDEOS_HOME + "/includeos/x86_64/bin/solo5-spt"
+        solo5_bin = INCLUDEOS_HOME + "x86_64/bin/solo5-spt"
         super(solo5_spt, self).boot(solo5_bin, multiboot, debug, kernel_args, image_name)
 
 # Qemu Hypervisor interface
