// This file is a part of the IncludeOS unikernel - www.includeos.org
//
// Copyright 2015 Oslo and Akershus University College of Applied Sciences
// and Alfred Bratterud
//
// Licensed under the Apache License, Version 2.0 (the "License");
// you may not use this file except in compliance with the License.
// You may obtain a copy of the License at
//
//     http://www.apache.org/licenses/LICENSE-2.0
//
// Unless required by applicable law or agreed to in writing, software
// distributed under the License is distributed on an "AS IS" BASIS,
// WITHOUT WARRANTIES OR CONDITIONS OF ANY KIND, either express or implied.
// See the License for the specific language governing permissions and
// limitations under the License.

#ifndef HW_PIC_HPP
#define HW_PIC_HPP

#include "../kernel/os.hpp"
#include "ioport.hpp"
#include <cassert>

namespace hw {

<<<<<<< HEAD
class PIC {  
public:
  static void init() noexcept;
  
  inline static void enable_irq(uint8_t irq) noexcept {
    irq_mask_ &= ~(1 << irq);
    if (irq >= 8) irq_mask_ &= ~(1 << 2);
    set_intr_mask(irq_mask_);
    INFO2("+ Enabling IRQ %i, mask: 0x%x", irq, irq_mask_);
  }
  
  inline static void disable_irq(const uint8_t irq) noexcept {
    irq_mask_ |= (1 << irq);
    if ((irq_mask_ & 0xFF00) == 0xFF00) {
      irq_mask_ |= (1 << 2);
=======
  /**
     Programmable Interrupt Controller
     implementation according to Intel 8259A / 8259A-2 1988 whitepaper
   */
  class PIC {
  public:
    static void init() noexcept;

    inline static void enable_irq(uint8_t irq) noexcept {
      irq_mask_ &= ~(1 << irq);
      if (irq >= 8) irq_mask_ &= ~(1 << 2);
      set_intr_mask(irq_mask_);
      INFO2("+ Enabling IRQ %i, mask: 0x%x", irq, irq_mask_);
    }

    inline static void disable_irq(const uint8_t irq) noexcept {
      irq_mask_ |= (1 << irq);
      if ((irq_mask_ & 0xFF00) == 0xFF00) {
        irq_mask_ |= (1 << 2);
      }
      set_intr_mask(irq_mask_);
      INFO2("- Disabling IRQ %i, mask: 0x%x", irq, irq_mask_);
    }

    /**
        @brief End of Interrupt. Master IRQ-lines (0-7) currently use Auto EOI,
        but the user should assume that IRQ-specific EOI's are necessary.

        @note:
        According to Intel 8259A / 8259A-2 whitepaper p. 15
        "The AEOI mode can only be used in a master 8259A and not a slave.
        8259As with a copyright date of 1985 or later will operate in the AEOI
        mode as a master or a slave"

        If I enable auto-eoi for slave, everything seems to freeze in Qemu,
        the moment I get the first network interrupt (IRQ 11).

        I'm assuming this means that I have an old chip :-)
    */
    inline static void eoi(const uint8_t irq) noexcept {

      // We're using auto-EOI-mode for IRQ < 8, IRQ >= 16 are soft-irq's
      if (irq >= 8 && irq < 16) {
        hw::outb(slave_ctrl, ocw2_specific_eoi | (irq - 8));
      }

      // If we switch off auto-EOI, we need to re-enable this
      // I'm disabling it in order to save VM-exits
      //hw::outb(master_ctrl, specific_eoi_ | irq );*/
    }

    /* Returns the combined value of the cascaded PICs irq request register */
    inline static uint16_t get_irr() noexcept
    { return get_irq_reg(ocw3_read_irr); }

    /* Returns the combined value of the cascaded PICs in-service register */
    inline static uint16_t get_isr() noexcept
    { return get_irq_reg(ocw3_read_isr); }

  private:
    // ICW1 bits
    static constexpr uint8_t icw1 {0x10};                // Bit 5 compulsory
    static constexpr uint8_t icw1_icw4_needed {0x1};     // Prepare for cw4 or not
    static constexpr uint8_t icw1_single_mode {0x2};     // 0: cascade
    static constexpr uint8_t icw1_addr_interval_4 {0x4}; // 0: interval 8
    static constexpr uint8_t icw1_level_trigered {0x8};  // 0: egde triggred

    // ICW2 bits: Interrupt number for first IRQ
    static constexpr uint8_t icw2_irq_base_master {32};
    static constexpr uint8_t icw2_irq_base_slave {40};

    // ICW3 bits: Location and ID of slave PIC
    static constexpr uint8_t icw3_slave_location {0x04};
    static constexpr uint8_t icw3_slave_id {0x02};

    // ICW4 bits:
    static constexpr uint8_t icw4 {0x0};                 // No bits by default
    static constexpr uint8_t icw4_8086_mode {0x1};       // 0: aincient runes
    static constexpr uint8_t icw4_auto_eoi {0x2};        // auto vs. normal EOI
    static constexpr uint8_t icw4_buffered_mode_slave {0x08};
    static constexpr uint8_t icw4_buffered_mode_master {0x12};


    // Registers addresses
    static const uint8_t master_ctrl {0x20};
    static const uint8_t master_mask {0x21};
    static const uint8_t slave_ctrl  {0xA0};
    static const uint8_t slave_mask  {0xA1};


    // Operational command words
    // OCW1: Interrupt mask
    // OCW2:
    static constexpr uint8_t ocw2 {0x0}; // No default bits
    static constexpr uint8_t ocw2_nonspecific_eoi {0x20};
    static constexpr uint8_t ocw2_specific_eoi {0x60};
    static constexpr uint8_t ocw2_rotate_on_non_specific_eoi {0xA0};
    static constexpr uint8_t ocw2_rotate_on_auto_eoi_set {0x80}; // 0x0 to clear
    static constexpr uint8_t ocw2_rotate_on_specific_eoi {0xE0};
    static constexpr uint8_t ocw2_set_priority_cmd {0xC0};
    static constexpr uint8_t ocw2_nop {0x40};

    // OCW3:
    static constexpr uint8_t ocw3 {0x08}; // Default bits
    static constexpr uint8_t ocw3_read_irr {0x02};
    static constexpr uint8_t ocw3_read_isr {0x03};
    static constexpr uint8_t ocw3_poll_cmd {0x04}; // 0 to disable
    static constexpr uint8_t ocw3_set_special_mask {0x60};
    static constexpr uint8_t ocw3_reset_special_mask {0x40};

    static uint16_t irq_mask_;

    inline static void set_intr_mask(uint32_t mask) noexcept {
      hw::outb(master_mask, static_cast<uint8_t>(mask));
      hw::outb(slave_mask,  static_cast<uint8_t>(mask >> 8));
>>>>>>> 50e97649
    }

<<<<<<< HEAD
  inline static void eoi(const uint8_t irq) noexcept {
    
    if (irq >= 8) {
      hw::outb(slave_ctrl, eoi_);
    }
    //hw::outb(master_ctrl, specific_eoi_ | (irq & 0x0f) );*/
  }
  
  /* Returns the combined value of the cascaded PICs irq request register */
  inline static uint16_t get_irr() noexcept
  { return get_irq_reg(read_irr); }
  
  /* Returns the combined value of the cascaded PICs in-service register */
  inline static uint16_t get_isr() noexcept
  { return get_irq_reg(read_isr); }

private:
  // ICW1 bits
  static constexpr uint8_t icw1 {0x10};                // Bit 5 must always be set
  static constexpr uint8_t icw1_icw4_needed {0x1};     // Prepare for cw4 or not
  static constexpr uint8_t icw1_single_mode {0x2};     // Not set means cascade
  static constexpr uint8_t icw1_addr_interval_4 {0x4}; // Not set means interval 8
  static constexpr uint8_t icw1_level_trigered {0x8};  // Not set means egde triggred
  
  // ICW2 bits: Interrupt number for first IRQ 
  // ICW3 bits: Location of slave PIC
  // ICW4 bits: 
  static constexpr uint8_t icw4_8086_mode {0x1};       // Not set means aincient runes
  static constexpr uint8_t icw4_auto_eoi {0x2};        // Switch between auto / normal EOI
  static constexpr uint8_t icw4_buffered_mode_slave {0x08}; 
  static constexpr uint8_t icw4_buffered_mode_master {0x12};
  
  // Registers addresses
  static const uint8_t master_ctrl {0x20};
  static const uint8_t master_mask {0x21}; 
  static const uint8_t slave_ctrl  {0xA0};
  static const uint8_t slave_mask  {0xA1};

  // Master commands
  static const uint8_t master_icw1 {0x11}; // icw4 needed (bit1), bit5 always on
  static const uint8_t master_icw2 {32}; // Remap
  static const uint8_t master_icw3 {0x04}; // Location of slave
  static const uint8_t master_icw4 {0x03}; // 8086-mode (bit1), Auto-EOI (bit2)

  // Slave commands
  static const uint8_t slave_icw1 {0x11};
  static const uint8_t slave_icw2 {40};
  static const uint8_t slave_icw3 {0x02}; // Slave ID
  static const uint8_t slave_icw4 {0x01};

  /* IRQ ready next CMD read */
  static const uint8_t read_irr {0x0A};
  /* IRQ service next CMD read */
  static const uint8_t read_isr {0x0B};

  
  static constexpr uint8_t ocw2_eoi = 0x20;
  static constexpr uint8_t ocw2_specific = 0x40;

  static constexpr uint8_t eoi_ { ocw2_eoi };
  static constexpr uint8_t specific_eoi_ { ocw2_eoi | ocw2_specific };

  static uint16_t irq_mask_;
    
  inline static void set_intr_mask(uint32_t mask) noexcept {
    hw::outb(master_mask, static_cast<uint8_t>(mask));
    hw::outb(slave_mask,  static_cast<uint8_t>(mask >> 8));
  }

  /* Helper func */
  inline static uint16_t get_irq_reg(const int ocw3) noexcept {
    /*
     * OCW3 to PIC CMD to get the register values.  PIC2 is chained, and
     * represents IRQs 8-15.  PIC1 is IRQs 0-7, with 2 being the chain
     */
    hw::outb(master_ctrl, ocw3);
    hw::outb(master_ctrl, ocw3);
    return (hw::inb(slave_ctrl) << 8) | hw::inb(master_ctrl);
  }
}; //< class PIC
=======
    /* Helper func */
    inline static uint16_t get_irq_reg(const int ocw3) noexcept {
      /*
       * OCW3 to PIC CMD to get the register values.  PIC2 is chained, and
       * represents IRQs 8-15.  PIC1 is IRQs 0-7, with 2 being the chain
       */
      hw::outb(master_ctrl, ocw3);
      hw::outb(master_ctrl, ocw3);
      return (hw::inb(slave_ctrl) << 8) | hw::inb(master_ctrl);
    }
  }; //< class PIC
>>>>>>> 50e97649

} //< namespace hw

#endif //< HW_PIC_HPP<|MERGE_RESOLUTION|>--- conflicted
+++ resolved
@@ -24,23 +24,6 @@
 
 namespace hw {
 
-<<<<<<< HEAD
-class PIC {  
-public:
-  static void init() noexcept;
-  
-  inline static void enable_irq(uint8_t irq) noexcept {
-    irq_mask_ &= ~(1 << irq);
-    if (irq >= 8) irq_mask_ &= ~(1 << 2);
-    set_intr_mask(irq_mask_);
-    INFO2("+ Enabling IRQ %i, mask: 0x%x", irq, irq_mask_);
-  }
-  
-  inline static void disable_irq(const uint8_t irq) noexcept {
-    irq_mask_ |= (1 << irq);
-    if ((irq_mask_ & 0xFF00) == 0xFF00) {
-      irq_mask_ |= (1 << 2);
-=======
   /**
      Programmable Interrupt Controller
      implementation according to Intel 8259A / 8259A-2 1988 whitepaper
@@ -156,91 +139,8 @@
     inline static void set_intr_mask(uint32_t mask) noexcept {
       hw::outb(master_mask, static_cast<uint8_t>(mask));
       hw::outb(slave_mask,  static_cast<uint8_t>(mask >> 8));
->>>>>>> 50e97649
     }
 
-<<<<<<< HEAD
-  inline static void eoi(const uint8_t irq) noexcept {
-    
-    if (irq >= 8) {
-      hw::outb(slave_ctrl, eoi_);
-    }
-    //hw::outb(master_ctrl, specific_eoi_ | (irq & 0x0f) );*/
-  }
-  
-  /* Returns the combined value of the cascaded PICs irq request register */
-  inline static uint16_t get_irr() noexcept
-  { return get_irq_reg(read_irr); }
-  
-  /* Returns the combined value of the cascaded PICs in-service register */
-  inline static uint16_t get_isr() noexcept
-  { return get_irq_reg(read_isr); }
-
-private:
-  // ICW1 bits
-  static constexpr uint8_t icw1 {0x10};                // Bit 5 must always be set
-  static constexpr uint8_t icw1_icw4_needed {0x1};     // Prepare for cw4 or not
-  static constexpr uint8_t icw1_single_mode {0x2};     // Not set means cascade
-  static constexpr uint8_t icw1_addr_interval_4 {0x4}; // Not set means interval 8
-  static constexpr uint8_t icw1_level_trigered {0x8};  // Not set means egde triggred
-  
-  // ICW2 bits: Interrupt number for first IRQ 
-  // ICW3 bits: Location of slave PIC
-  // ICW4 bits: 
-  static constexpr uint8_t icw4_8086_mode {0x1};       // Not set means aincient runes
-  static constexpr uint8_t icw4_auto_eoi {0x2};        // Switch between auto / normal EOI
-  static constexpr uint8_t icw4_buffered_mode_slave {0x08}; 
-  static constexpr uint8_t icw4_buffered_mode_master {0x12};
-  
-  // Registers addresses
-  static const uint8_t master_ctrl {0x20};
-  static const uint8_t master_mask {0x21}; 
-  static const uint8_t slave_ctrl  {0xA0};
-  static const uint8_t slave_mask  {0xA1};
-
-  // Master commands
-  static const uint8_t master_icw1 {0x11}; // icw4 needed (bit1), bit5 always on
-  static const uint8_t master_icw2 {32}; // Remap
-  static const uint8_t master_icw3 {0x04}; // Location of slave
-  static const uint8_t master_icw4 {0x03}; // 8086-mode (bit1), Auto-EOI (bit2)
-
-  // Slave commands
-  static const uint8_t slave_icw1 {0x11};
-  static const uint8_t slave_icw2 {40};
-  static const uint8_t slave_icw3 {0x02}; // Slave ID
-  static const uint8_t slave_icw4 {0x01};
-
-  /* IRQ ready next CMD read */
-  static const uint8_t read_irr {0x0A};
-  /* IRQ service next CMD read */
-  static const uint8_t read_isr {0x0B};
-
-  
-  static constexpr uint8_t ocw2_eoi = 0x20;
-  static constexpr uint8_t ocw2_specific = 0x40;
-
-  static constexpr uint8_t eoi_ { ocw2_eoi };
-  static constexpr uint8_t specific_eoi_ { ocw2_eoi | ocw2_specific };
-
-  static uint16_t irq_mask_;
-    
-  inline static void set_intr_mask(uint32_t mask) noexcept {
-    hw::outb(master_mask, static_cast<uint8_t>(mask));
-    hw::outb(slave_mask,  static_cast<uint8_t>(mask >> 8));
-  }
-
-  /* Helper func */
-  inline static uint16_t get_irq_reg(const int ocw3) noexcept {
-    /*
-     * OCW3 to PIC CMD to get the register values.  PIC2 is chained, and
-     * represents IRQs 8-15.  PIC1 is IRQs 0-7, with 2 being the chain
-     */
-    hw::outb(master_ctrl, ocw3);
-    hw::outb(master_ctrl, ocw3);
-    return (hw::inb(slave_ctrl) << 8) | hw::inb(master_ctrl);
-  }
-}; //< class PIC
-=======
     /* Helper func */
     inline static uint16_t get_irq_reg(const int ocw3) noexcept {
       /*
@@ -252,7 +152,6 @@
       return (hw::inb(slave_ctrl) << 8) | hw::inb(master_ctrl);
     }
   }; //< class PIC
->>>>>>> 50e97649
 
 } //< namespace hw
 
