// This file is a part of the IncludeOS unikernel - www.includeos.org
//
// Copyright 2015 Oslo and Akershus University College of Applied Sciences
// and Alfred Bratterud
//
// Licensed under the Apache License, Version 2.0 (the "License");
// you may not use this file except in compliance with the License.
// You may obtain a copy of the License at
//
//     http://www.apache.org/licenses/LICENSE-2.0
//
// Unless required by applicable law or agreed to in writing, software
// distributed under the License is distributed on an "AS IS" BASIS,
// WITHOUT WARRANTIES OR CONDITIONS OF ANY KIND, either express or implied.
// See the License for the specific language governing permissions and
// limitations under the License.

#ifndef HW_NIC_HPP
#define HW_NIC_HPP

#include "../net/buffer_store.hpp"
#include "mac_addr.hpp"
#include <net/inet_common.hpp>

namespace hw {

  /**
   *  A public interface Network cards
   */
  class Nic {
  public:
    using upstream    = delegate<void(net::Packet_ptr)>;
    using downstream  = net::downstream_link;

    enum class Proto {ETH, IEEE802111};

    virtual Proto proto() const = 0;

    /** Human-readable driver name */
    virtual const char* driver_name() const = 0;

    /** Human-readable interface/device name (eg. eth0) */
    virtual std::string device_name() const = 0;

    /** A readable name of the type of device @todo: move to a abstract Device? */
    static const char* device_type()
    { return "NIC"; }

    /** The mac address. */
    virtual const MAC::Addr& mac() const noexcept = 0;

    virtual uint16_t MTU() const noexcept = 0;

    /** Implemented by the underlying (link) driver */
    virtual downstream create_link_downstream() = 0;
<<<<<<< HEAD
    virtual net::downstream create_physical_downstream() = 0;
    virtual void set_ip4_upstream(upstream handler) = 0;
    virtual void set_ip6_upstream(upstream handler) = 0;
=======
    virtual void set_ip4_upstream(net::upstream_ip handler) = 0;
    virtual void set_ip6_upstream(net::upstream_ip handler) = 0;
>>>>>>> 11b6fcaf
    virtual void set_arp_upstream(upstream handler) = 0;
    virtual void set_vlan_upstream(upstream handler) = 0;

    net::BufferStore& bufstore() noexcept
    { return bufstore_; }

    /** Number of free buffers in the BufferStore **/
    size_t buffers_available()
    { return bufstore_.available(); }

    /** Number of total buffers in the BufferStore **/
    size_t buffers_total()
    { return bufstore_.total_buffers(); }

    /** Number of bytes in a frame needed by the device itself **/
    virtual size_t frame_offset_device() = 0;

    /** Number of bytes in a frame needed by the link layer **/
    virtual size_t frame_offset_link() = 0;

    /**
     * Create a packet with appropriate size for the underlying link
     * @param layer_begin : offset in octets from the link-layer header
     */
    virtual net::Packet_ptr create_packet(int layer_begin) = 0;

    /** Subscribe to event for when there is more room in the tx queue */
    virtual void on_transmit_queue_available(net::transmit_avail_delg del)
    { tqa_events_.push_back(del); }

    virtual size_t transmit_queue_available() = 0;

    virtual void deactivate() = 0;

    /** Stats getters **/
    virtual uint64_t get_packets_rx() = 0;
    virtual uint64_t get_packets_tx() = 0;
    virtual uint64_t get_packets_dropped() = 0;

    /** Move this nic to current CPU **/
    virtual void move_to_this_cpu() = 0;

    /** Flush remaining packets if possible. **/
    virtual void flush() = 0;

    virtual ~Nic() {}

    /** Trigger a read from buffers, pusing any packets up the stack */
    virtual void poll() = 0;

  protected:
    /**
     *  Constructor
     *
     *  Constructed by the actual Nic Driver
     */
    Nic(net::BufferStore& bufstore)
      : bufstore_{bufstore}
    {
      static int id_counter = 0;
      N = id_counter++;
    }

    std::vector<net::transmit_avail_delg> tqa_events_;

    void transmit_queue_available_event(size_t packets)
    {
      // divide up fairly
      size_t div = packets / tqa_events_.size();

      // give each handler a chance to take
      for (auto& del : tqa_events_)
        del(div);

      // hand out remaining
      for (auto& del : tqa_events_) {
        div = transmit_queue_available();
        if (!div) break;
        // give as much as possible
        del(div);
      }
    }

  private:
    net::BufferStore& bufstore_;
    int N;
    friend class Devices;
  };

} //< namespace hw

#endif // NIC_HPP<|MERGE_RESOLUTION|>--- conflicted
+++ resolved
@@ -53,14 +53,9 @@
 
     /** Implemented by the underlying (link) driver */
     virtual downstream create_link_downstream() = 0;
-<<<<<<< HEAD
     virtual net::downstream create_physical_downstream() = 0;
-    virtual void set_ip4_upstream(upstream handler) = 0;
-    virtual void set_ip6_upstream(upstream handler) = 0;
-=======
     virtual void set_ip4_upstream(net::upstream_ip handler) = 0;
     virtual void set_ip6_upstream(net::upstream_ip handler) = 0;
->>>>>>> 11b6fcaf
     virtual void set_arp_upstream(upstream handler) = 0;
     virtual void set_vlan_upstream(upstream handler) = 0;
 
