// This file is a part of the IncludeOS unikernel - www.includeos.org
//
// Copyright 2015 Oslo and Akershus University College of Applied Sciences
// and Alfred Bratterud
//
// Licensed under the Apache License, Version 2.0 (the "License");
// you may not use this file except in compliance with the License.
// You may obtain a copy of the License at
//
//     http://www.apache.org/licenses/LICENSE-2.0
//
// Unless required by applicable law or agreed to in writing, software
// distributed under the License is distributed on an "AS IS" BASIS,
// WITHOUT WARRANTIES OR CONDITIONS OF ANY KIND, either express or implied.
// See the License for the specific language governing permissions and
// limitations under the License.

#ifndef HW_NIC_HPP
#define HW_NIC_HPP

#include "../net/buffer_store.hpp"
#include "mac_addr.hpp"
#include <net/inet_common.hpp>

namespace hw {

  /**
   *  A public interface Network cards
   */
  class Nic {
  public:
    using upstream    = delegate<void(net::Packet_ptr)>;
    using downstream  = net::downstream_link;

    enum class Proto {ETH, IEEE802111};

    virtual Proto proto() const = 0;

    /** Get a readable name. */
    virtual const char* driver_name() const = 0;

    std::string device_name() const {
      return "eth" + std::to_string(N);
    }

    /** A readable name of the type of device @todo: move to a abstract Device? */
    static const char* device_type()
    { return "NIC"; }

    /** The mac address. */
    virtual const MAC::Addr& mac() const noexcept = 0;

    virtual uint16_t MTU() const noexcept = 0;

    /** Implemented by the underlying (link) driver */
    virtual downstream create_link_downstream() = 0;
    virtual void set_ip4_upstream(upstream handler) = 0;
    virtual void set_ip6_upstream(upstream handler) = 0;
    virtual void set_arp_upstream(upstream handler) = 0;

    net::BufferStore& bufstore() noexcept
    { return bufstore_; }

    size_t buffers_available()
    { return bufstore_.available(); }

    /** Number of bytes in a frame needed by the device itself **/
    virtual size_t frame_offset_device() = 0;

    /** Number of bytes in a frame needed by the link layer **/
    virtual size_t frame_offset_link() = 0;

    /**
     * Create a packet with appropriate size for the underlying link
     * @param layer_begin : offset in octets from the link-layer header
     */
    virtual net::Packet_ptr create_packet(int layer_begin) = 0;

    /** Subscribe to event for when there is more room in the tx queue */
    void on_transmit_queue_available(net::transmit_avail_delg del)
    { transmit_queue_available_event_ = del; }

    virtual size_t transmit_queue_available() = 0;

    virtual void deactivate() = 0;

<<<<<<< HEAD
    /** Stats getters **/
    virtual uint64_t get_packets_rx() = 0;
    virtual uint64_t get_packets_tx() = 0;
    virtual uint64_t get_packets_dropped() = 0;
=======
    virtual void move_to_this_cpu() = 0;
>>>>>>> 72eb5712

    virtual ~Nic() {}
  protected:
    /**
     *  Constructor
     *
     *  Constructed by the actual Nic Driver
     */
    Nic(uint32_t bufstore_packets, uint16_t bufsz)
      : bufstore_{ bufstore_packets, bufsz }
    {
      static int id_counter = 0;
      N = id_counter++;
    }

    friend class Devices;

    net::transmit_avail_delg transmit_queue_available_event_ =
      [](auto) { assert(0 && "<NIC> Transmit queue available delegate is not set!"); };

  private:
    net::BufferStore bufstore_;
    int N;
  };

} //< namespace hw

#endif // NIC_HPP<|MERGE_RESOLUTION|>--- conflicted
+++ resolved
@@ -84,14 +84,13 @@
 
     virtual void deactivate() = 0;
 
-<<<<<<< HEAD
     /** Stats getters **/
     virtual uint64_t get_packets_rx() = 0;
     virtual uint64_t get_packets_tx() = 0;
     virtual uint64_t get_packets_dropped() = 0;
-=======
+
+    /** Move this nic to current CPU **/
     virtual void move_to_this_cpu() = 0;
->>>>>>> 72eb5712
 
     virtual ~Nic() {}
   protected:
