--- conflicted
+++ resolved
@@ -69,11 +69,7 @@
   static constexpr uint8_t irq_base = 32;
   static constexpr uint8_t irq_lines = 64;
 
-<<<<<<< HEAD
-  
-=======
 
->>>>>>> 50e97649
   /**
    *  Enable an IRQ line
    *
