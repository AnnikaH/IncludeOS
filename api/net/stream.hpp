--- conflicted
+++ resolved
@@ -181,7 +181,9 @@
     **/
     virtual Stream* transport() noexcept = 0;
 
-<<<<<<< HEAD
+    /** Recursively navigate to the transport stream at the bottom **/
+    inline Stream* bottom_transport() noexcept;
+
     /** default empty implementation of serialize_to(...) **/
     virtual size_t serialize_to(void*, size_t) const {
       throw std::runtime_error("Not implemented for this stream");
@@ -191,12 +193,6 @@
       // NOTE: when provided with nullptr and size == 0, return an id
       throw std::runtime_error("Not implemented for this stream");
     }
-=======
-    /** Recursively navigate to the transport stream at the bottom **/
-    inline Stream* bottom_transport() noexcept;
-
-    virtual size_t serialize_to(void*) const = 0;
->>>>>>> c63ed143
 
     virtual ~Stream() = default;
   }; // < class Stream
