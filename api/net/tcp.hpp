--- conflicted
+++ resolved
@@ -125,7 +125,6 @@
     /*
 		Representation of the TCP Header.
 
-<<<<<<< HEAD
 		RFC 793, (p.15):
 	    0                   1                   2                   3   
 	    0 1 2 3 4 5 6 7 8 9 0 1 2 3 4 5 6 7 8 9 0 1 2 3 4 5 6 7 8 9 0 1 
@@ -163,131 +162,8 @@
       	uint16_t checksum;				// Checksum
       	uint16_t urgent;				// Urgent pointer offset
       	uint32_t options[0];			// Options
-=======
-    
-    TCP(TCP&) = delete;
-    TCP(TCP&&) = delete;
-    
-    using IPStack = Inet<LinkLayer,IP4>;
-    
-    //////////////////////////////////////////////////////////////////
-    /** TCP Sockets, implementing most of the TCP state-machine logic. */
-    class Socket {
-    public:
-      enum State {
-	CLOSED, LISTEN, SYN_SENT, SYN_RECIEVED, ESTABLISHED, 
-	CLOSE_WAIT, LAST_ACK, FIN_WAIT1, FIN_WAIT2,CLOSING,TIME_WAIT
-      };
-            
-      // Common parts
-      std::string read(int n=0);
-      void write(std::string s);
-      void close();
-      inline State poll(){ return state_; }
-            
-      // Server parts
-      // Posix-style accept doesn't really make sense here, as we don't block
-      // Socket& accept();     
-      inline void ack_keepalive(bool ack){ ack_keepalive_ = ack; }
-      
-      // Connections (accepted sockets) will be delegated to this kind of handler
-      using connection_handler = delegate<void(Socket&)> ;
-      
-      // This is the default handlero
-      inline void drop(Socket&){ debug("<Socket::drop> Default handler dropping connection \n"); }
-      
-      // Our version of "Accept"
-      inline void onAccept(connection_handler handler){
-	debug("<TCP::Socket> Registered new connection handler \n");
-	accept_handler_ = handler;
-      }
-      
-      void listen(int backlog);      
-      
-      /** Constructor for server socket */
-      Socket(IPStack& stack);      
-      
-      /** Constructor for connections */
-      Socket(IPStack& local_stack_, Port local_port, State state);
-      
-      // IP-stack wiring, analogous to the rest of IncludeOS IP-stack objects
-      int bottom(Packet_ptr pckt); 
-      
-      
-      // Initiate a connection, by sending a SYN-packet.
-      // @Warning : This is intended for internal use by the TCP stack
-      void syn(IP4::addr, Port);
-            
-
-    private:      
-      
-      // A private constructor for allowing a listening socket to create connections
-      Socket(IPStack& local_stack_, Port local, IP4::addr remote_ip, Port remote_port, 
-	     State, connection_handler, uint32_t initial_seq_nr_);
-
-      size_t backlog_ = 1000;
-      
-      // Local end (Local IP is determined by the TCP-object)
-      IPStack& local_stack_;
-      Port local_port_;      
-      // Remote end
-      IP4::addr remote_addr_;
-      Port remote_port_;
-      
-      
-      // Initial outbound sequence number
-      uint32_t initial_seq_out_ = 42;      
-      // Initial inbound sequence number
-      uint32_t initial_seq_in_ = 0;      
-
-
-      uint32_t bytes_transmitted_ = 0;
-      uint32_t bytes_received_ = 0;
-      
-      State state_ = CLOSED;
-      
-      // Assign the "accept-delegate" to the default handler
-      connection_handler accept_handler_  = connection_handler::from<Socket,&Socket::drop>(this);
-      
-      // Respond to keepalive packets?
-      bool ack_keepalive_ = false;
-      
-      // A pretty simple data buffer
-      std::string buffer_;
-      
-      // General ack-function- for syn-ack, fin-ack, ack etc. Pass in the flags you want.
-      void ack(Packet_ptr pckt, uint16_t FLAGS = ACK);
-            
-      // Fill the packet with buffered data. 
-      int fill(Packet_ptr pckt);
-      
-      inline bool is_keepalive(Packet_ptr pckt){
-	return tcp_hdr(pckt)->seq_nr == htonl(initial_seq_in_ + bytes_received_ );
-      }
-
-      std::shared_ptr<Packet> current_packet_;
-      
-      // Transmission happens out through TCP& object
-      //int transmit(Packet_ptr pckt);
-      std::map<std::pair<IP4::addr,Port>, Socket > connections;
-      
-    }; // Socket class end
-    //////////////////////////////////////////////////////////////////
-    
-    Socket& bind(Port);
-    Socket& connect(IP4::addr, Port, Socket::connection_handler);
-    inline size_t openPorts(){ return listeners.size(); }
-    
-    /** Delegate output to network layer */
-    inline void set_network_out(downstream del)
-    { _network_layer_out = del; }
-    
-    void transmit(Packet_ptr pckt);
-  
-    void bottom(Packet_ptr pckt);    
->>>>>>> 2a39b817
-
-			// Get the raw tcp offset, in quadruples
+
+		// Get the raw tcp offset, in quadruples
 		inline uint8_t offset() { return (uint8_t)(offset_flags.offset_reserved >> 4); }
 
 		// Set raw TCP offset in quadruples
@@ -317,7 +193,6 @@
 		uint16_t tcp_length;
 	}__attribute__((packed));
     
-<<<<<<< HEAD
 	/*
 		TCP Checksum-header (TCP-header + pseudo-header)
 	*/
@@ -342,35 +217,6 @@
 	*/
 	class Packet : public PacketIP4 {
 	public:
-=======
-    // Compute the TCP checksum
-    static uint16_t checksum(const Packet_ptr);
-            
-    
-    TCP(Inet<LinkLayer,IP4>&);
-    
-  private:
-    
-    IPStack& inet_;
-    
-    size_t socket_backlog = 1000;
-    
-    // For each port on this stack (which has one IP), each IP-Port-Pair represents a connection
-    // It's the same as the standard "quadruple", except that local IP is implicit in this TCP-object
-    std::map<Port, Socket> listeners;
-    downstream _network_layer_out;
-    
-    Port current_ephemeral_ = 1024;
-    // Get the length of actual data in bytes
-    static inline uint16_t data_length(Packet_ptr pckt){
-      return pckt->size() - tcp_hdr(pckt)->all_headers_len();
-    }
-    
-    // Get the length of the TCP-segment including header and data
-    static inline uint16_t tcp_length(Packet_ptr pckt){
-      return data_length(pckt) + tcp_hdr(pckt)->size();
-    }
->>>>>>> 2a39b817
     
 	    inline TCP::Header& header() const
 	    {
@@ -1132,7 +978,7 @@
 	/*
 		Receive packet from network layer (IP).
 	*/
-	int bottom(net::Packet_ptr);
+	void bottom(net::Packet_ptr);
 
 	/* 
 		Delegate output to network layer
