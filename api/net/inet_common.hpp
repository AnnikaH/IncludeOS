--- conflicted
+++ resolved
@@ -117,20 +117,14 @@
    * http://www.iana.org/assignments/protocol-numbers/protocol-numbers.xhtml
    */
   enum class Protocol : uint8_t {
-    HOPOPT = 0,
+    HOPOPT  =  0,
     ICMPv4  =  1,
-<<<<<<< HEAD
     IPv4    =  4,  // IPv4 encapsulation
-=======
-    IP4v4   =  4,  // IPv4 encapsulation
->>>>>>> b1166500
     TCP     =  6,
     UDP     = 17,
     IPv6    = 41,  // IPv6 encapsulation
     ICMPv6  = 58
   };
-<<<<<<< HEAD
-=======
 
   /**
    * Explicit Congestion Notification (ECN) values for IPv4 and IPv6
@@ -177,7 +171,6 @@
     EF_PHB = 0b101110,
     VOICE_ADMIT = 0b101100
   };
->>>>>>> b1166500
 
   inline uint16_t new_ephemeral_port() noexcept
   { return port_ranges::DYNAMIC_START + rand() % (port_ranges::DYNAMIC_END - port_ranges::DYNAMIC_START); }
