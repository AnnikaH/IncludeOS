--- conflicted
+++ resolved
@@ -76,7 +76,10 @@
 
     /** Protocol after Extension headers */
     Protocol ip_protocol() const noexcept
-    { return ext_hdr_.next_proto(); }
+    {
+      auto ext_hdr = ExtensionHeaderView(*this);
+      return ext_hdr.next_proto();
+    }
 
     /** Get next header */
     uint8_t next_header() const noexcept
@@ -182,17 +185,6 @@
       return {ip_data_ptr(), ip_data_length()};
     }
 
-<<<<<<< HEAD
-    void parse_ext_header() {
-        ext_hdr_.parse(*this);
-    }
-
-    uint16_t get_extension_header_len() const {
-        return ext_hdr_.extension_header_len();
-    }
-
-=======
->>>>>>> a1711865
     /**
      *  Set IP6 payload length
      */
@@ -218,39 +210,38 @@
     const ip6::Header& ip6_header() const noexcept
     { return *reinterpret_cast<const ip6::Header*>(layer_begin()); }
 
-<<<<<<< HEAD
-    class ExtensionHeader {
+    class ExtensionHeaderView {
     private:
         uint16_t                extension_header_len_;
         Protocol                next_proto_;
         std::array<struct ip6::extension_header*, OPT_MAX> opt_array;
 
     public:
-        ExtensionHeader() : extension_header_len_{0}, next_proto_{0},
-          opt_array{} {}
-
-        void parse(PacketIP6& pckt)
+        ExtensionHeaderView(const PacketIP6& pckt) : extension_header_len_{0}, next_proto_{0},
+          opt_array{} { setup(pckt); }
+
+        void setup(const PacketIP6& pckt)
         {
-            next_proto_ = pckt.next_protocol();
-            uint16_t ext_len;
-
-            if (next_proto_ == Protocol::HOPOPT or
-                next_proto_ == Protocol::OPTSV6) {
-                auto reader = pckt.layer_begin() + IP6_HEADER_LEN;
-                ip6::extension_header& ext = *(ip6::extension_header*)reader;
-                while (next_proto_ != Protocol::IPv6_NONXT) {
-                    if (next_proto_ == Protocol::HOPOPT) {
-                    } else if (next_proto_ == Protocol::OPTSV6) {
-                    } else {
-                        break;
-                    }
-                    ext = *(ip6::extension_header*)reader;
-                    ext_len = ext.size();
-                    reader += ext_len;
-                    extension_header_len_ += ext_len;
-                    next_proto_ = ext.next();
-                }
+          next_proto_ = pckt.next_protocol();
+          uint16_t ext_len;
+
+          if (next_proto_ == Protocol::HOPOPT or
+            next_proto_ == Protocol::OPTSV6) {
+            auto reader = pckt.layer_begin() + IP6_HEADER_LEN;
+            ip6::extension_header& ext = *(ip6::extension_header*)reader;
+            while (next_proto_ != Protocol::IPv6_NONXT) {
+              if (next_proto_ == Protocol::HOPOPT) {
+              } else if (next_proto_ == Protocol::OPTSV6) {
+              } else {
+                  break;
+              }
+              ext = *(ip6::extension_header*)reader;
+              ext_len = ext.size();
+              reader += ext_len;
+              extension_header_len_ += ext_len;
+              next_proto_ = ext.next();
             }
+          }
         }
 
         uint16_t extension_header_len() const noexcept
@@ -258,12 +249,9 @@
 
         Protocol next_proto() const noexcept
         { return next_proto_; }
-    };
-    ExtensionHeader ext_hdr_;
-
-  }; //< class PacketIP6
-=======
+    }; //ExtenstionHeaderView
+
   }; //< PacketIP6
->>>>>>> a1711865
+
 } //< namespace net
 #endif