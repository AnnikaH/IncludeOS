--- conflicted
+++ resolved
@@ -861,14 +861,11 @@
   */
   bool handle_ack(const Packet_view&);
 
-<<<<<<< HEAD
-=======
   void update_rcv_wnd() {
     cb.RCV.WND = (recv_wnd_getter == nullptr) ?
       calculate_rcv_wnd() : recv_wnd_getter();
   }
 
->>>>>>> 07b1a3b7
   uint32_t calculate_rcv_wnd() const;
 
   /**
