--- conflicted
+++ resolved
@@ -173,12 +173,7 @@
     } else {
       update = get_free();
       if (not update) {
-<<<<<<< HEAD
-        // TODO: return older sack list
-        printf("No free blocks left\n");
-=======
         return {recent_entries(), 0};
->>>>>>> 127c0299
       } else {
         *update = inc;
       }
