--- conflicted
+++ resolved
@@ -92,15 +92,10 @@
       }
     }
     auto ws = WebSocket::upgrade(*req, *writer);
-<<<<<<< HEAD
-    assert(ws->get_cpuid() == SMP::cpu_id());
-
-    if(ws == nullptr) {
+    if (ws == nullptr) {
       debugM("Connector: ws == nullptr - not handled\n");
-    } // not ok
-=======
-    if (ws == nullptr) return;
->>>>>>> 233e8266
+      return;
+    }
 
     assert(ws->get_cpuid() == SMP::cpu_id());
     on_connect_(std::move(ws));
