#################################################
#          IncludeOS SERVICE makefile           #
#################################################

# Service name
SERVICE=Acorn
SERVICE_NAME=Acorn

# Service parts
FILES=service.cpp server/request.o server/response.o server/connection.o server/server.o\
      cookie/cookie.o cookie/cookie_jar.o route/path_to_regex.o middleware/waitress.o

# Service disk image
DISK=memdisk.fat

<<<<<<< HEAD
# Your own include-path
LOCAL_INCLUDES=-Ihttp
=======
# Service modules
CUSTOM_MODULES=-I./app -I./bucket -I./cookie -I./json -I./middleware -I./stats -I/route
MOD_FILES=

FILES+=$(MOD_FILES)

# Add network driver
DRIVERS=virtionet

# Paths to interfaces
LOCAL_INCLUDES=$(CUSTOM_MODULES) -I. -I./server -I./server/http/uri/include -I./server/http/inc -I./rapidjson/include #-DVERBOSE_WEBSERVER

# Local target dependencies
#.PHONY: memdisk.fat
all: build_uri server/router.hpp server/server.hpp

build_uri:
	$(MAKE) -C server/http/uri
>>>>>>> 3055e78d

# IncludeOS location
ifndef INCLUDEOS_INSTALL
INCLUDEOS_INSTALL=$(HOME)/IncludeOS_install
endif

# Include the installed seed makefile
include $(INCLUDEOS_INSTALL)/Makeseed

LIBS+=server/http/uri/liburi.a

disk:
	rm -f memdisk.fat
	make

clean: clean_uri

clean_uri:
	$(MAKE) -C server/http/uri clean<|MERGE_RESOLUTION|>--- conflicted
+++ resolved
@@ -13,10 +13,6 @@
 # Service disk image
 DISK=memdisk.fat
 
-<<<<<<< HEAD
-# Your own include-path
-LOCAL_INCLUDES=-Ihttp
-=======
 # Service modules
 CUSTOM_MODULES=-I./app -I./bucket -I./cookie -I./json -I./middleware -I./stats -I/route
 MOD_FILES=
@@ -35,7 +31,6 @@
 
 build_uri:
 	$(MAKE) -C server/http/uri
->>>>>>> 3055e78d
 
 # IncludeOS location
 ifndef INCLUDEOS_INSTALL
