#################################################
#          IncludeOS SERVICE makefile           #
#################################################

# Service name
SERVICE=Acorn
SERVICE_NAME=Acorn

<<<<<<< HEAD
# Your service parts
FILES = service.cpp server/request.o server/response.o server/connection.o server/server.o cookie/cookie.o cookie/cookie_jar.o route/path_to_regexp.o
=======
# Service parts
FILES=service.cpp server/request.o server/response.o server/connection.o server/server.o\
      cookie/cookie.o cookie/cookie_jar.o
>>>>>>> 394b0105

# Service disk image
DISK=memdisk.fat

<<<<<<< HEAD
# Modules
CUSTOM_MODULES =-I./app -I./bucket -I./cookie -I./json -I./middleware -I./stats -I/route
MOD_FILES =
=======
# Service modules
CUSTOM_MODULES=-I./app -I./bucket -I./cookie -I./json -I./middleware -I./stats
MOD_FILES=
>>>>>>> 394b0105

FILES+=$(MOD_FILES)

# Paths to interfaces
LOCAL_INCLUDES=$(CUSTOM_MODULES) -I. -I./server -I./server/http/uri/include -I./server/http/inc -I./rapidjson/include

# Local target dependencies
#.PHONY: memdisk.fat
all: build_uri server/router.hpp server/server.hpp

build_uri:
	$(MAKE) -C server/http/uri

# IncludeOS location
ifndef INCLUDEOS_INSTALL
INCLUDEOS_INSTALL=$(HOME)/IncludeOS_install
endif

# Include the installed seed makefile
include $(INCLUDEOS_INSTALL)/Makeseed

LIBS+=server/http/uri/liburi.a

disk:
	rm -f memdisk.fat
	make

clean: clean_uri

clean_uri:
	$(MAKE) -C server/http/uri clean<|MERGE_RESOLUTION|>--- conflicted
+++ resolved
@@ -6,27 +6,16 @@
 SERVICE=Acorn
 SERVICE_NAME=Acorn
 
-<<<<<<< HEAD
-# Your service parts
-FILES = service.cpp server/request.o server/response.o server/connection.o server/server.o cookie/cookie.o cookie/cookie_jar.o route/path_to_regexp.o
-=======
 # Service parts
 FILES=service.cpp server/request.o server/response.o server/connection.o server/server.o\
-      cookie/cookie.o cookie/cookie_jar.o
->>>>>>> 394b0105
+      cookie/cookie.o cookie/cookie_jar.o route/path_to_regexp.o
 
 # Service disk image
 DISK=memdisk.fat
 
-<<<<<<< HEAD
-# Modules
-CUSTOM_MODULES =-I./app -I./bucket -I./cookie -I./json -I./middleware -I./stats -I/route
-MOD_FILES =
-=======
 # Service modules
-CUSTOM_MODULES=-I./app -I./bucket -I./cookie -I./json -I./middleware -I./stats
+CUSTOM_MODULES=-I./app -I./bucket -I./cookie -I./json -I./middleware -I./stats -I/route
 MOD_FILES=
->>>>>>> 394b0105
 
 FILES+=$(MOD_FILES)
 
