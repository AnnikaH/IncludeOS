pipeline {
  agent { label 'vaskemaskin' }

  environment {
    PROFILE_x86_64 = 'clang-6.0-linux-x86_64'
    PROFILE_x86 = 'clang-6.0-linux-x86'
    CPUS = """${sh(returnStdout: true, script: 'nproc')}"""
    INCLUDEOS_PREFIX = "${env.WORKSPACE}/install"
    CC = 'clang-6.0'
    CXX = 'clang++-6.0'
    USER = 'includeos'
    CHAN = 'test'
    MOD_VER= '0.13.0'

  }

  stages {
    stage('Setup') {
      steps {
        sh 'rm -rf install || : && mkdir install'
        sh 'cp conan/profiles/* ~/.conan/profiles/'
      }
    }
    stage('Unit tests') {
      steps {
        sh 'rm -rf unittests || : && mkdir unittests'
        sh 'cd unittests; env CC=gcc CXX=g++ cmake ../test'
        sh "cd unittests; make -j $CPUS"
        sh 'cd unittests; ctest'
      }
    }

    
    stage('liveupdate x86_64') {
    
<<<<<<< HEAD
      steps {
=======
>>>>>>> 929382ae
	sh '''
	mkdir rm -rf build_liveupdate || : && mkdir build_liveupdate
	cd build_liveupdate
	conan link ../lib/LiveUpdate liveupdate/$MOD_VER@$USER/$CHAN --layout=../lib/LiveUpdate/layout.txt
	conan install .. -pr $PROFILE_x86_64
	cmake ../lib/LiveUpdate 
	cmake --build . --config Release
	'''
<<<<<<< HEAD
      }
=======
>>>>>>> 929382ae
    }
    
    stage('Build 64 bit') {
      steps {
        sh 'rm -rf build_x86_64 || : && mkdir build_x86_64'
        sh "cd build_x86_64; cmake -DCONAN_PROFILE=$PROFILE_x86_64 .."
        sh "cd build_x86_64; make -j $CPUS"
        sh 'cd build_x86_64; make install'
      }
    }
    stage('Build 32 bit') {
      steps {
        sh 'rm -rf build_x86 || : && mkdir build_x86'
        sh "cd build_x86; cmake -DCONAN_PROFILE=$PROFILE_x86 -DARCH=i686 -DPLATFORM=x86_nano .."
        sh "cd build_x86; make -j $CPUS"
        sh 'cd build_x86; make install'
      }
    }
    stage('Code coverage') {
      steps {
        sh 'rm -rf coverage || : && mkdir coverage'
        sh 'cd coverage; env CC=gcc CXX=g++ cmake -DCOVERAGE=ON ../test'
        sh "cd coverage; make -j $CPUS"
        sh 'cd coverage; make coverage'
      }
    }
    stage('Integration tests') {
      steps {
        sh 'rm -rf integration || : && mkdir integration'
        sh 'cd integration; cmake ../test/integration'
        sh "cd integration; make -j $CPUS"
        sh 'cd integration; ctest'
      }
    }
  }
}<|MERGE_RESOLUTION|>--- conflicted
+++ resolved
@@ -30,25 +30,19 @@
       }
     }
 
-    
+     
     stage('liveupdate x86_64') {
     
-<<<<<<< HEAD
       steps {
-=======
->>>>>>> 929382ae
 	sh '''
 	mkdir rm -rf build_liveupdate || : && mkdir build_liveupdate
 	cd build_liveupdate
 	conan link ../lib/LiveUpdate liveupdate/$MOD_VER@$USER/$CHAN --layout=../lib/LiveUpdate/layout.txt
-	conan install .. -pr $PROFILE_x86_64
+	conan install ../lib/LiveUpdate -pr $PROFILE_x86_64
 	cmake ../lib/LiveUpdate 
 	cmake --build . --config Release
 	'''
-<<<<<<< HEAD
       }
-=======
->>>>>>> 929382ae
     }
     
     stage('Build 64 bit') {
