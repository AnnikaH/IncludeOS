
<<<<<<< HEAD
=======
def build_lib(String location, String name) {
  sh '''
    cd $location
    rm -rf build || :&& mkdir build
    cd build
    conan link .. $name/$MOD_VER@$USER/$CHAN --layout=../layout.txt
    conan install .. -pr $PROFILE_x86_64
    cmake -DARCH=x86_64 ..
    cmake --build . --config Release
  '''
}
>>>>>>> 72e911c2


pipeline {
  agent { label 'vaskemaskin' }

  environment {
    PROFILE_x86_64 = 'clang-6.0-linux-x86_64'
    PROFILE_x86 = 'clang-6.0-linux-x86'
    CPUS = """${sh(returnStdout: true, script: 'nproc')}"""
    INCLUDEOS_PREFIX = "${env.WORKSPACE}/install"
    CC = 'clang-6.0'
    CXX = 'clang++-6.0'
    USER = 'includeos'
    CHAN = 'test'
    MOD_VER= '0.13.0'

  }

  stages {
    stage('Setup') {
      steps {
        sh 'rm -rf install || : && mkdir install'
        sh 'cp conan/profiles/* ~/.conan/profiles/'
      }
    }
    stage('Unit tests') {
      steps {
        sh 'rm -rf unittests || : && mkdir unittests'
        sh 'cd unittests; env CC=gcc CXX=g++ cmake ../test'
        sh "cd unittests; make -j $CPUS"
        sh 'cd unittests; ctest'
      }
    }

     
    stage('liveupdate x86_64') {
      steps {
<<<<<<< HEAD
      	build_lib('lib/LiveUpdate','liveupdate')
=======
      	build_lib(lib/LiveUpdate,liveupdate)
>>>>>>> 72e911c2
      }
    }
    
    stage('Build 64 bit') {
      steps {
        sh 'rm -rf build_x86_64 || : && mkdir build_x86_64'
        sh "cd build_x86_64; cmake -DCONAN_PROFILE=$PROFILE_x86_64 .."
        sh "cd build_x86_64; make -j $CPUS"
        sh 'cd build_x86_64; make install'
      }
    }
    stage('Build 32 bit') {
      steps {
        sh 'rm -rf build_x86 || : && mkdir build_x86'
        sh "cd build_x86; cmake -DCONAN_PROFILE=$PROFILE_x86 -DARCH=i686 -DPLATFORM=x86_nano .."
        sh "cd build_x86; make -j $CPUS"
        sh 'cd build_x86; make install'
      }
    }
    stage('Code coverage') {
      steps {
        sh 'rm -rf coverage || : && mkdir coverage'
        sh 'cd coverage; env CC=gcc CXX=g++ cmake -DCOVERAGE=ON ../test'
        sh "cd coverage; make -j $CPUS"
        sh 'cd coverage; make coverage'
      }
    }
    stage('Integration tests') {
      steps {
        sh 'rm -rf integration || : && mkdir integration'
        sh 'cd integration; cmake ../test/integration'
        sh "cd integration; make -j $CPUS"
        sh 'cd integration; ctest'
      }
    }
  }
}

def build_lib(String location, String name) {
  sh '''
    cd $location
    rm -rf build || :&& mkdir build
    cd build
    conan link .. $name/$MOD_VER@$USER/$CHAN --layout=../layout.txt
    conan install .. -pr $PROFILE_x86_64
    cmake -DARCH=x86_64 ..
    cmake --build . --config Release
  '''
}
<|MERGE_RESOLUTION|>--- conflicted
+++ resolved
@@ -1,18 +1,4 @@
 
-<<<<<<< HEAD
-=======
-def build_lib(String location, String name) {
-  sh '''
-    cd $location
-    rm -rf build || :&& mkdir build
-    cd build
-    conan link .. $name/$MOD_VER@$USER/$CHAN --layout=../layout.txt
-    conan install .. -pr $PROFILE_x86_64
-    cmake -DARCH=x86_64 ..
-    cmake --build . --config Release
-  '''
-}
->>>>>>> 72e911c2
 
 
 pipeline {
@@ -50,11 +36,7 @@
      
     stage('liveupdate x86_64') {
       steps {
-<<<<<<< HEAD
       	build_lib('lib/LiveUpdate','liveupdate')
-=======
-      	build_lib(lib/LiveUpdate,liveupdate)
->>>>>>> 72e911c2
       }
     }
     
@@ -94,7 +76,7 @@
 }
 
 def build_lib(String location, String name) {
-  sh '''
+  sh """
     cd $location
     rm -rf build || :&& mkdir build
     cd build
@@ -102,5 +84,5 @@
     conan install .. -pr $PROFILE_x86_64
     cmake -DARCH=x86_64 ..
     cmake --build . --config Release
-  '''
+  """
 }
