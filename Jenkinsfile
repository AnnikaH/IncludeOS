--- conflicted
+++ resolved
@@ -85,6 +85,13 @@
             sh script: "cd build_x86_64; make install", label: "Make install"
           }
         }
+        stage('Build examples') {
+          steps {
+      	    sh script: "mkdir -p build_examples", label: "Setup"
+            sh script: "cd build_examples; cmake ../examples", label: "Cmake"
+            sh script: "cd build_examples; make -j $CPUS", label: "Make"
+          }
+         }
         stage('Integration tests') {
           steps {
             sh script: "mkdir -p integration", label: "Setup"
@@ -103,33 +110,10 @@
     }
     stage('Code coverage') {
       steps {
-<<<<<<< HEAD
-        sh 'rm -rf coverage || : && mkdir coverage'
-        sh 'cd coverage; env CC=gcc CXX=g++ cmake -DCOVERAGE=ON ../test'
-        sh "cd coverage; make -j $CPUS"
-        sh 'cd coverage; make coverage'
-      }
-    }
-    stage('Build examples') {
-      steps {
-      	sh "mkdir -p build_examples"
-        sh "cd build_examples; cmake ../examples"
-        sh "cd build_examples; make -j $CPUS"
-      }
-    }
-    stage('Integration tests') {
-      steps {
-        sh 'rm -rf integration || : && mkdir integration'
-        sh 'cd integration; cmake ../test/integration -DSTRESS=ON, -DCMAKE_BUILD_TYPE=Debug'
-        sh "cd integration; make -j $CPUS"
-        sh 'cd integration; ctest -E stress --output-on-failure'
-        sh 'cd integration; ctest -R stress -E integration --output-on-failure'
-=======
         sh script: "mkdir -p coverage", label: "Setup"
         sh script: "cd coverage; env CC=gcc CXX=g++ cmake -DCOVERAGE=ON ../test", label: "Cmake"
         sh script: "cd coverage; make -j $CPUS", label: "Make"
         sh script: "cd coverage; make coverage", label: "Make coverage"
->>>>>>> b53d0aa7
       }
     }
   }
