--- conflicted
+++ resolved
@@ -72,21 +72,12 @@
     exit 1
 fi
 
-<<<<<<< HEAD
 # Install build requirements (compiler, etc) 
 if [ "Darwin" = "$SYSTEM" ]; then
     if ! ./etc/install_osx.sh; then
 		printf "%s\n" ">>> Sorry <<<"\
 			   "Could not install osx dependencies"
-=======
-# now install build requirements (compiler, etc). This was moved into
-# a function of its own as it can easen the setup.
-if [ "Darwin" = "$SYSTEM" ]; then
-    # TODO: move build dependencies to the install build requirements step
-    if ! ./etc/install_osx.sh; then
-		printf "%s\n" ">>> Sorry <<<"\
-			   "Could not install build requirements."
->>>>>>> a1370478
+		exit 1
 	fi
 else
 	if ! ./etc/install_build_requirements.sh $SYSTEM $RELEASE; then
@@ -142,17 +133,6 @@
 	esac
 fi
 
-<<<<<<< HEAD
-printf "\n\n>>> Calling install_from_bundle.sh script"
-if ! ./etc/install_from_bundle.sh; then
-	printf  "%s\n" ">>> Sorry <<<"\
-			"Could not install from bundle."
-	exit 1
-fi
-
-if [ "Linux" = "$SYSTEM" ]; then
-	# Install network bridge
-=======
 # if the --all-source parameter was given, build it the hard way
 if [ "$1" = "--all-source" ]; then
     printf "\n\n>>> Installing everything from source"
@@ -171,7 +151,6 @@
 
 # Install network bridge
 if [ "Linux" = "$SYSTEM" ]; then
->>>>>>> a1370478
     printf "\n\n>>> Installing network bridge\n"
     if ! ./etc/scripts/create_bridge.sh; then
         printf "%s\n" ">>> Sorry <<<"\
