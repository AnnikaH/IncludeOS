--- conflicted
+++ resolved
@@ -33,11 +33,7 @@
         ;;
     q)  quiet=1
         ;;
-<<<<<<< HEAD
-    b)  BUNDLE_LOC=$OPTARG 
-=======
     b)  BUNDLE_LOC=$OPTARG
->>>>>>> 63bb70c6
 		if [ -f $BUNDLE_LOC ]; then
 		    export BUNDLE_LOC=$BUNDLE_LOC
 		else
